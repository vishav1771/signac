--- conflicted
+++ resolved
@@ -159,12 +159,7 @@
                 return x
 
 
-<<<<<<< HEAD
 def _parse_single(key, value=None):
-    if value is None or value == '!':
-        return key, {'$exists': True}
-=======
-def _parse_simple(key, value=None):
     """Parse simple search syntax.
 
     Parameters
@@ -187,16 +182,11 @@
 
     """
     if value is None or value == "!":
-        return {key: {"$exists": True}}
->>>>>>> 258ba5ea
+        return key, {"$exists": True}
     elif _is_json(value):
         return key, _parse_json(value)
     elif _is_regex(value):
-<<<<<<< HEAD
-        return key, {'$regex': value[1:-1]}
-=======
-        return {key: {"$regex": value[1:-1]}}
->>>>>>> 258ba5ea
+        return key, {"$regex": value[1:-1]}
     elif _is_json(key):
         raise ValueError(
             "Please check your filter arguments. "
@@ -204,6 +194,29 @@
         )
     else:
         return key, _cast(value)
+
+
+def parse_simple(tokens):
+    """Parse a set of string tokens into a suitable filter.
+
+    Parameters
+    ----------
+    tokens : Sequence[str]
+        A Sequence of strings composing key-value pairs.
+
+    Yields
+    ------
+    tuple
+        A single key-value pair of input tokenized filter.
+
+    """
+    for i in range(0, len(tokens), 2):
+        key = tokens[i]
+        if i + 1 < len(tokens):
+            value = tokens[i + 1]
+        else:
+            value = None
+        yield _parse_single(key, value)
 
 
 def parse_filter_arg(args, file=sys.stderr):
@@ -231,60 +244,62 @@
             key, value = _parse_single(args[0])
             return _with_message({key: value}, file)
     else:
-<<<<<<< HEAD
         q = dict(parse_simple(args))
 
         return _with_message(q, file)
-
-
-def parse_simple(tokens):
-    for i in range(0, len(tokens), 2):
-        key = tokens[i]
-        if i+1 < len(tokens):
-            value = tokens[i+1]
-        else:
-            value = None
-        yield _parse_single(key, value)
 
 
 def _add_prefix(prefix, filter):
     if filter:
         for key, value in filter.items():
-            if key in ('$and', '$or'):
+            if key in ("$and", "$or"):
                 if isinstance(value, list) or isinstance(value, tuple):
                     yield key, [dict(_add_prefix(prefix, item)) for item in value]
                 else:
                     raise ValueError(
-                        "The argument to a logical operator must be a sequence (e.g. a list)!")
-            elif '.' in key and key.split('.', 1)[0] in ('sp', 'doc'):
+                        "The argument to a logical operator must be a sequence (e.g. a list)!"
+                    )
+            elif "." in key and key.split(".", 1)[0] in ("sp", "doc"):
                 yield key, value
-            elif key in ('sp', 'doc'):
+            elif key in ("sp", "doc"):
                 yield key, value
-=======
-        q = {}
-        for i in range(0, len(args), 2):
-            key = args[i]
-            if i + 1 < len(args):
-                value = args[i + 1]
->>>>>>> 258ba5ea
             else:
                 yield prefix + key, value
 
 
 def _root_keys(filter):
     for key, value in filter.items():
-        if key in ('$and', '$or'):
+        if key in ("$and", "$or"):
             assert isinstance(value, (list, tuple))
             for item in value:
                 for key in _root_keys(item):
                     yield key
-        elif '.' in key:
-            yield key.split('.', 1)[0]
+        elif "." in key:
+            yield key.split(".", 1)[0]
         else:
             yield key
 
 
 def parse_filter(filter):
+    """Parse a provided sequence of filters.
+
+    Parameters
+    ----------
+    filter : Sequence, Mapping, or str
+        A set of key, value tuples corresponding to a single filter. This
+        filter may itself be a compound filter containing and/or statements. The
+        filter may be provided as a sequence of tuples, a mapping-like object,
+        or a string. In the last case, the string will be parsed to generate a
+        valid set of filters.
+
+    Yields
+    ------
+    tuple
+        A key value pair to be used as a filter.
+
+    """
+    filter = list(filter)
+
     if isinstance(filter, str):
         yield from parse_simple(filter.split())
     elif isinstance(filter, dict):
