--- conflicted
+++ resolved
@@ -67,21 +67,13 @@
     collection = Collection(index, _trust=True)
     for doc in collection.find():
         for key, _ in _nested_dicts_to_dotted_keys(doc):
-<<<<<<< HEAD
-            if key == '_id' or key.split('.')[0] != 'sp':
-=======
-            if key == "_id" or key.split(".")[0] != "statepoint":
->>>>>>> 258ba5ea
+            if key == "_id" or key.split(".")[0] != "sp":
                 continue
             collection.index(key, build=True)
     indexes = collection._indexes
 
-<<<<<<< HEAD
-    def strip_prefix(key): return k[len('sp.'):]
-=======
     def strip_prefix(key):
-        return key[len("statepoint.") :]
->>>>>>> 258ba5ea
+        return key[len("sp.") :]
 
     def remove_dict_placeholder(x):
         """Remove _DictPlaceholder elements from a mapping.
