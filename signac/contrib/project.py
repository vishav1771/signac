# Copyright (c) 2018 The Regents of the University of Michigan
# All rights reserved.
# This software is licensed under the BSD 3-Clause License.
import os
import stat
import re
import logging
import warnings
import errno
import uuid
import gzip
import time
from collections.abc import Iterable
from contextlib import contextmanager
from deprecation import deprecated
from itertools import groupby
from multiprocessing.pool import ThreadPool
from tempfile import TemporaryDirectory
from packaging import version

from ..version import __version__, SCHEMA_VERSION
from .. import syncutil
from ..core import json
from ..core.jsondict import JSONDict
from ..core.h5store import H5StoreManager
from .collection import Collection
from ..common.config import get_config, load_config, Config
from ..sync import sync_projects
from .job import Job
from .hashing import calc_id
from .indexing import SignacProjectCrawler
from .indexing import MasterCrawler
from .utility import _mkdir_p, split_and_print_progress
from .schema import ProjectSchema
from .errors import WorkspaceError
from .errors import DestinationExistsError
from .errors import JobsCorruptedError
from .filterparse import parse_filter, _root_keys
from .errors import IncompatibleSchemaVersion

logger = logging.getLogger(__name__)

JOB_ID_REGEX = re.compile('[a-f0-9]{32}')

ACCESS_MODULE_MINIMAL = """import signac

def get_indexes(root):
    yield signac.get_project(root).index()
"""

ACCESS_MODULE_MASTER = """#!/usr/bin/env python
# -*- coding: utf-8 -*-
import signac

def get_indexes(root):
    yield signac.get_project(root).index()

if __name__ == '__main__':
    with signac.Collection.open('index.txt') as index:
        signac.export(signac.index(), index, update=True)
"""


class JobSearchIndex(object):
    """Search for specific jobs with filters.

    The JobSearchIndex allows to search for job_ids,
    that are part of an index, which match specific
    statepoint filters or job document filters.

    :param index: A document index.
    """

    def __init__(self, index, _trust=False):
        self._collection = Collection(index, _trust=_trust)

    def __len__(self):
        return len(self._collection)

    def find_job_ids(self, filter=None, doc_filter=None):
        """Find the job_ids of all jobs matching the filters.

        The optional filter arguments must be a Mapping of key-value
        pairs and JSON serializable.

        :param filter: A mapping of key-value pairs that all
            indexed job statepoints are compared against.
        :type filter: Mapping
        :param doc_filter: A mapping of key-value pairs that all
            indexed job documents are compared against.
        :yields: The ids of all indexed jobs matching both filters.
        :raise TypeError: If the filters are not JSON serializable.
        :raises ValueError: If the filters are invalid.
        :raises RuntimeError: If the filters are not supported
            by the index.
        """
        if filter:
            filter = dict(self._resolve_statepoint_filter(filter))
            if doc_filter:
                filter.update(doc_filter)
        elif doc_filter:
            filter = doc_filter
        return self._collection._find(filter)


class _ProjectConfig(Config):
    """Extends the project config to make it immutable."""
    def __init__(self, *args, **kwargs):
        self._mutable = True
        super(_ProjectConfig, self).__init__(*args, **kwargs)
        self._mutable = False

    def __setitem__(self, key, value):
        if not self._mutable:
            warnings.warn("Modifying the project configuration after project "
                          "initialization is deprecated as of version 1.3 and "
                          "will be removed in version 2.0.",
                          DeprecationWarning)

            assert version.parse(__version__) < version.parse("2.0")
        return super(_ProjectConfig, self).__setitem__(key, value)


class Project(object):
    """The handle on a signac project.

    Application developers should usually not need to
    directly instantiate this class, but use
    :func:`signac.get_project` instead."""
    Job = Job

    FN_DOCUMENT = 'signac_project_document.json'
    "The project's document filename."

    KEY_DATA = 'signac_data'
    "The project's datastore key."

    FN_STATEPOINTS = 'signac_statepoints.json'
    "The default filename to read from and write statepoints to."

    FN_CACHE = '.signac_sp_cache.json.gz'
    "The default filename for the state point cache file."

    _use_pandas_for_html_repr = True  # toggle use of pandas for html repr

    def __init__(self, config=None, _ignore_schema_version=False):
        if config is None:
            config = load_config()
        self._config = _ProjectConfig(config)

        # Ensure that the project id is configured.
        if self.id is None:
            raise LookupError(
                "Unable to determine project id. "
                "Please verify that '{}' is a signac project path.".format(
                    os.path.abspath(self.config.get('project_dir', os.getcwd()))))

        # Ensure that the project's data schema is supported.
        if not _ignore_schema_version:
            self._check_schema_compatibility()

        # Prepare project document
        self._fn_doc = os.path.join(self._rd, self.FN_DOCUMENT)
        self._document = None

        # Prepare project h5-stores
        self._stores = H5StoreManager(self._rd)

        # Prepare Workspace Directory
        if not os.path.isdir(self._wd):
            try:
                _mkdir_p(self._wd)
            except OSError:
                logger.error(
                    "Error occurred while trying to create "
                    "workspace directory for project {}.".format(self.id))
                raise

        # Internal caches
        self._index_cache = dict()
        self._sp_cache = dict()
        self._sp_cache_misses = 0
        self._sp_cache_warned = False
        self._sp_cache_miss_warning_threshold = self._config.get(
            'statepoint_cache_miss_warning_threshold', 500)

    def __str__(self):
        "Returns the project's id."
        return str(self.id)

    def __repr__(self):
        return "{type}.get_project({root})".format(
                   type=self.__class__.__name__,
                   root=repr(self.root_directory()))

    def _repr_html_(self):
        return "<p>" + \
            '<strong>Project:</strong> {}<br>'.format(self.id) + \
            "<strong>Root:</strong> {}<br>".format(self.root_directory()) + \
            "<strong>Workspace:</strong> {}<br>".format(self.workspace()) + \
            "<strong>Size:</strong> {}".format(len(self)) + \
            "</p>" + \
            self.find_jobs()._repr_html_jobs()

    def __eq__(self, other):
        return repr(self) == repr(other)

    @property
    def config(self):
        "The project's configuration."
        return self._config

    @property
    def _rd(self):
        "The project root directory."
        return self._config['project_dir']

    @property
    def _wd(self):
        wd = os.path.expandvars(self._config.get('workspace_dir', 'workspace'))
        if os.path.isabs(wd):
            return wd
        else:
            return os.path.join(self._rd, wd)

    def root_directory(self):
        "Returns the project's root directory."
        return self._rd

    def workspace(self):
        """Returns the project's workspace directory.

        The workspace defaults to `project_root/workspace`.
        Configure this directory with the 'workspace_dir'
        attribute.
        If the specified directory is a relative path,
        the absolute path is relative from the project's
        root directory.

        .. note::
            The configuration will respect environment variables,
            such as $HOME."""
        return self._wd

    @deprecated(deprecated_in="1.3", removed_in="2.0", current_version=__version__,
                details="Use project.id instead.")
    def get_id(self):
        """Get the project identifier.

        :return: The project id.
        :rtype: str
        """
        return self.id

    @property
    def id(self):
        """Get the project identifier.

        :return: The project id.
        :rtype: str
        """
        try:
            return str(self.config['project'])
        except KeyError:
            return None

    def _check_schema_compatibility(self):
        """Checks whether this project's data schema is compatible with this version.

        :raises RuntimeError:
            If the schema version is incompatible.
        """
        schema_version = version.parse(SCHEMA_VERSION)
        config_schema_version = version.parse(self.config['schema_version'])
        if config_schema_version > schema_version:
            # Project config schema version is newer and therefore not supported.
            raise IncompatibleSchemaVersion(
                "The signac schema version used by this project is '{}', but signac {} "
                "only supports up to schema version '{}'. Try updating signac.".format(
                    config_schema_version, __version__, schema_version))
        elif config_schema_version < schema_version:
            raise IncompatibleSchemaVersion(
                "The signac schema version used by this project is '{}', but signac {} "
                "requires schema version '{}'. Please use '$ signac migrate' to "
                "irreversibly migrate this project's schema to the supported "
                "version.".format(
                    config_schema_version, __version__, schema_version))
        else:   # identical and therefore compatible
            logger.debug(
                "The project's schema version {} is supported.".format(
                    config_schema_version))

    def min_len_unique_id(self):
        "Determine the minimum length required for an id to be unique."
        job_ids = list(self._find_job_ids())
        tmp = set()
        for i in range(32):
            tmp.clear()
            for _id in job_ids:
                if _id[:i] in tmp:
                    break
                else:
                    tmp.add(_id[:i])
            else:
                break
        return i

    def fn(self, filename):
        """Prepend a filename with the project's root directory path.

        :param filename: The filename of the file.
        :type filename: str
        :return: The joined path of project root directory and filename.
        """
        return os.path.join(self.root_directory(), filename)

    def isfile(self, filename):
        """True if a file with filename exists in the project's root directory.

        :param filename: The filename of the file.
        :type filename: str
        :return: True if a file with filename exists in the project's root
            directory.
        :rtype: bool
        """
        return os.path.isfile(self.fn(filename))

    def _reset_document(self, new_doc):
        self.document.reset(new_doc)

    @property
    def document(self):
        """The document associated with this project.

        :return: The project document handle.
        :rtype: :class:`~.JSONDict`
        """
        if self._document is None:
            self._document = JSONDict(filename=self._fn_doc, write_concern=True)
        return self._document

    @document.setter
    def document(self, new_doc):
        self._reset_document(new_doc)

    @property
    def doc(self):
        """The document associated with this project.

        Alias for :attr:`~signac.Project.document`.

        :return: The project document handle.
        :rtype: :class:`~.JSONDict`
        """
        return self.document

    @doc.setter
    def doc(self, new_doc):
        self.document = new_doc

    @property
    def stores(self):
        """Access HDF5-stores associated with this project.

        Use this property to access an HDF5 file within the project's root
        directory using the H5Store dict-like interface.

        This is an example for accessing an HDF5 file called ``'my_data.h5'``
        within the project's root directory:

        .. code-block:: python

            project.stores['my_data']['array'] = np.random((32, 4))

        This is equivalent to:

        .. code-block:: python

            H5Store(project.fn('my_data.h5'))['array'] = np.random((32, 4))

        Both the `project.stores` and the `H5Store` itself support attribute
        access. The above example could therefore also be expressed as:

        .. code-block:: python

            project.stores.my_data.array = np.random((32, 4))

        :return: The HDF5-Store manager for this project.
        :rtype: :class:`~..core.h5store.H5StoreManager`
        """
        return self._stores

    @property
    def data(self):
        """The data associated with this project.

        This property should be used for large array-like data, which can't be
        stored efficiently in the project document. For examples and usage, see
        `Centralized Project Data
        <https://docs.signac.io/en/latest/projects.html#centralized-project-data>`_.

        See :class:`~..core.h5store.H5Store` for usage examples.

        Equivalent to:

        .. code-block:: python

            return project.stores['signac_data']

        :return: An HDF5-backed datastore.
        :rtype: :class:`~..core.h5store.H5Store`
        """
        return self.stores[self.KEY_DATA]

    @data.setter
    def data(self, new_data):
        self.stores[self.KEY_DATA] = new_data

    def open_job(self, statepoint=None, id=None):
        """Get a job handle associated with a statepoint.

        This method returns the job instance associated with
        the given statepoint or job id.
        Opening a job by a valid statepoint never fails.
        Opening a job by id requires a lookup of the statepoint
        from the job id, which may fail if the job was not
        previously initialized.

        :param statepoint: The job's unique set of parameters.
        :type statepoint: mapping
        :param id: The job id.
        :type id: str
        :return: The job instance.
        :rtype: :class:`~.Job`
        :raises KeyError:
            If the attempt to open the job by id fails.
        :raises LookupError: If the attempt to open the job by an
            abbreviated id returns more than one match.
        """
        if (id is None) == (statepoint is None):
            raise ValueError(
                "You need to either provide the statepoint or the id.")
        if id is None:
            # second best case
            job = self.Job(project=self, statepoint=statepoint)
            if job._id not in self._sp_cache:
                self._sp_cache[job._id] = job.statepoint._as_dict()
            return job
        elif id in self._sp_cache:
            # optimal case
            return self.Job(project=self, statepoint=self._sp_cache[id], _id=id)
        else:
            # worst case (no statepoint and cache miss)
            if len(id) < 32:
                job_ids = self._find_job_ids()
                matches = [_id for _id in job_ids if _id.startswith(id)]
                if len(matches) == 1:
                    id = matches[0]
                elif len(matches) > 1:
                    raise LookupError(id)
            return self.Job(project=self, statepoint=self._get_statepoint(id), _id=id)

    def _job_dirs(self):
        try:
            for d in os.listdir(self._wd):
                if JOB_ID_REGEX.match(d):
                    yield d
        except OSError as error:
            if error.errno == errno.ENOENT:
                if os.path.islink(self._wd):
                    raise WorkspaceError(
                        "The link '{}' pointing to the workspace is broken.".format(self._wd))
                elif not os.path.isdir(os.path.dirname(self._wd)):
                    logger.warning(
                        "The path to the workspace directory "
                        "('{}') does not exist.".format(os.path.dirname(self._wd)))
                else:
                    logger.info("The workspace directory '{}' does not exist!".format(self._wd))
            else:
                logger.error("Unable to access the workspace directory '{}'.".format(self._wd))
                raise WorkspaceError(error)

    def num_jobs(self):
        "Return the number of initialized jobs."
        # We simply count the the number of valid directories and avoid building a list
        # for improved performance.
        i = 0
        for i, _ in enumerate(self._job_dirs(), 1):
            pass
        return i

    __len__ = num_jobs

    def __contains__(self, job):
        """Determine whether job is in the project's data space.

        :param job: The job to test for initialization.
        :type job: :py:class:`~.Job`
        :returns: True when the job is initialized for this project.
        :rtype: bool
        """
        return os.path.exists(os.path.join(self._wd, job.id))

    @deprecated(deprecated_in="1.3", removed_in="2.0", current_version=__version__)
    def build_job_search_index(self, index, _trust=False):
        """Build a job search index.

        :param index: A document index.
        :type index: list
        :returns: A job search index based on the provided index.
        :rtype: :class:`~.JobSearchIndex`
        """
        return JobSearchIndex(index=index, _trust=_trust)

    @deprecated(deprecated_in="1.3", removed_in="2.0", current_version=__version__,
                details="Use the detect_schema() function instead.")
    def build_job_statepoint_index(self, exclude_const=False, index=None):
        """Build a statepoint index to identify jobs with specific parameters.

        This method generates pairs of state point keys and mappings of values
        to a set of all corresponding job ids. The pairs are ordered by the number
        of different values.
        Since state point keys may be nested, they are represented as a tuple.
        For example:

        .. code-block:: python

            >>> for i in range(4):
            ...     project.open_job({'a': i, 'b': {'c': i % 2}}).init()
            ...
            >>> for key, value in project.build_job_statepoint_index():
            ...     print(key)
            ...     pprint.pprint(value)
            ...
            ('b', 'c')
            defaultdict(<class 'set'>,
                        {0: {'3a530c13bfaf57517b4e81ecab6aec7f',
                             '4e9a45a922eae6bb5d144b36d82526e4'},
                         1: {'d49c6609da84251ab096654971115d0c',
                             '5c2658722218d48a5eb1e0ef7c26240b'}})
            ('a',)
            defaultdict(<class 'set'>,
                        {0: {'4e9a45a922eae6bb5d144b36d82526e4'},
                         1: {'d49c6609da84251ab096654971115d0c'},
                         2: {'3a530c13bfaf57517b4e81ecab6aec7f'},
                         3: {'5c2658722218d48a5eb1e0ef7c26240b'}})

        Values that are constant over the complete data space can be optionally
        ignored with the exclude_const argument set to True.

        :param exclude_const: Exclude entries that are shared by all jobs
            that are part of the index.
        :type exclude_const: bool
        :param index: A document index.
        :yields: Pairs of state point keys and mappings of values to a set of all
            corresponding job ids.
        """
        from .schema import _build_job_statepoint_index
        if index is None:
            index = [{'_id': job._id, 'sp': job.sp()} for job in self]
        for x in _build_job_statepoint_index(jobs=self, exclude_const=exclude_const, index=index):
            yield tuple(x.split('.'))

    def detect_schema(self, exclude_const=False, subset=None, index=None):
        """Detect the project's state point schema.

        :param exclude_const:
            Exclude all state point keys that are shared by all jobs within this project.
        :type exclude_const:
            bool
        :param subset:
            A sequence of jobs or job ids specifying a subset over which the state point
            schema should be detected.
        :param index:
            A document index.
        :returns:
            The detected project schema.
        :rtype:
            `signac.contrib.schema.ProjectSchema`
        """
        from .schema import _build_job_statepoint_index
        if index is None:
            index = self.index(include_job_document=False)
        if subset is not None:
            subset = {str(s) for s in subset}
            index = [doc for doc in index if doc['_id'] in subset]
        statepoint_index = _build_job_statepoint_index(
            jobs=self, exclude_const=exclude_const, index=index)
        return ProjectSchema.detect(statepoint_index)

    @deprecated(deprecated_in="1.3", removed_in="2.0", current_version=__version__,
                details="Use find_jobs().ids instead.")
    def find_job_ids(self, filter=None, doc_filter=None, index=None):
        """Find the job_ids of all jobs matching the filters.

        The optional filter arguments must be a Mapping of key-value
        pairs and JSON serializable.

        .. note::
            Providing a pre-calculated index may vastly increase the
            performance of this function.

        :param filter: A mapping of key-value pairs that all
            indexed job statepoints are compared against.
        :type filter: Mapping
        :param doc_filter: A mapping of key-value pairs that all
            indexed job documents are compared against.
        :param index: A document index.
        :yields: The ids of all indexed jobs matching both filters.
        :raise TypeError: If the filters are not JSON serializable.
        :raises ValueError: If the filters are invalid.
        :raises RuntimeError: If the filters are not supported
            by the index.
        """
        return self._find_job_ids(filter, doc_filter, index)

    def _find_job_ids(self, filter=None, doc_filter=None, index=None):
        if filter is None and doc_filter is None and index is None:
            return list(self._job_dirs())
        if index is None:
            filter = dict(parse_filter(filter, 'sp'))
            if doc_filter:
                filter.update(parse_filter(doc_filter, 'doc'))
                index = self.index(include_job_document=True)
            elif 'doc' in _root_keys(filter):
                index = self.index(include_job_document=True)
            else:
                index = self._sp_index()
        return Collection(index, _trust=True)._find(filter)

    def find_jobs(self, filter=None, doc_filter=None):
        """Find all jobs in the project's workspace.

        The optional filter arguments must be a Mapping of key-value pairs and
        JSON serializable. The `filter` argument is used to search against job
        statepoints, whereas the `doc_filter` argument compares against job
        document keys.

        :param filter: A mapping of key-value pairs that all
            indexed job statepoints are compared against.
        :type filter: Mapping
        :param doc_filter: A mapping of key-value pairs that all
            indexed job documents are compared against.
        :type doc_filter: Mapping
        :yields: Instances of :class:`~signac.contrib.job.Job`
        :raise TypeError: If the filters are not JSON serializable.
        :raises ValueError: If the filters are invalid.
        :raises RuntimeError: If the filters are not supported
            by the index.
        """
        filter = dict(parse_filter(filter, 'sp'))
        if doc_filter:
            filter.update(parse_filter(doc_filter, 'doc'))
        return JobsCursor(self, filter)

    def __iter__(self):
        return iter(self.find_jobs())

    def groupby(self, key=None, default=None):
        """Groups jobs according to one or more statepoint parameters.
        This method can be called on any :class:`~.JobsCursor` such as
        the one returned by :meth:`find_jobs` or by iterating over a
        project. Examples:

        .. code-block:: python

            # Group jobs by statepoint parameter 'a'.
            for key, group in project.groupby('a'):
                print(key, list(group))

            # Find jobs where job.sp['a'] is 1 and group them
            # by job.sp['b'] and job.sp['c'].
            for key, group in project.find_jobs({'a': 1}).groupby(('b', 'c')):
                print(key, list(group))

            # Group by job.sp['d'] and job.document['count'] using a lambda.
            for key, group in project.groupby(
                lambda job: (job.sp['d'], job.document['count'])
            ):
                print(key, list(group))

        If `key` is None, jobs are grouped by identity (by id), placing one job
        into each group.

        :param key:
            The statepoint grouping parameter(s) passed as a string, iterable of strings,
            or a function that will be passed one argument, the job.
        :type key:
            str, iterable, or function
        :param default:
            A default value to be used when a given state point key is not present (must
            be sortable).
        """
        return self.find_jobs().groupby(key, default=default)

    def groupbydoc(self, key=None, default=None):
        """Groups jobs according to one or more document values.
        This method can be called on any :class:`~.JobsCursor` such as
        the one returned by :meth:`find_jobs` or by iterating over a
        project. Examples:

        .. code-block:: python

            # Group jobs by document value 'a'.
            for key, group in project.groupbydoc('a'):
                print(key, list(group))

            # Find jobs where job.sp['a'] is 1 and group them
            # by job.document['b'] and job.document['c'].
            for key, group in project.find_jobs({'a': 1}).groupbydoc(('b', 'c')):
                print(key, list(group))

            # Group by whether 'd' is a field in the job.document using a lambda.
            for key, group in project.groupbydoc(lambda doc: 'd' in doc):
                print(key, list(group))

        If `key` is None, jobs are grouped by identity (by id), placing one job
        into each group.

        :param key:
            The statepoint grouping parameter(s) passed as a string, iterable of strings,
            or a function that will be passed one argument, :attr:`Job.document`.
        :type key:
            str, iterable, or function
        :param default:
            A default value to be used when a given state point key is not present (must
            be sortable).
        """
        return self.find_jobs().groupbydoc(key, default=default)

    def to_dataframe(self, *args, **kwargs):
        """Export the project metadata to a pandas dataframe.

        The arguments to this function are forwarded to :py:meth:`.JobsCursor.to_dataframe`.
        """
        return self.find_jobs().to_dataframe(*args, **kwargs)

    def read_statepoints(self, fn=None):
        """Read all statepoints from a file.

        :param fn: The filename of the file containing the statepoints,
            defaults to :const:`~signac.contrib.project.Project.FN_STATEPOINTS`.
        :type fn: str

        See also :meth:`dump_statepoints` and :meth:`write_statepoints`.
        """
        if fn is None:
            fn = self.fn(self.FN_STATEPOINTS)
        # See comment in write statepoints.
        with open(fn, 'r') as file:
            return json.loads(file.read())

    def dump_statepoints(self, statepoints):
        """Dump the statepoints and associated job ids.

        Equivalent to:

        .. code-block:: python

            {project.open_job(sp).id: sp for sp in statepoints}

        :param statepoints: A list of statepoints.
        :type statepoints: iterable
        :return: A mapping, where the key is the job id
                 and the value is the statepoint.
        :rtype: dict
        """
        return {calc_id(sp): sp for sp in statepoints}

    def write_statepoints(self, statepoints=None, fn=None, indent=2):
        """Dump statepoints to a file.

        If the file already contains statepoints, all new statepoints
        will be appended, while the old ones are preserved.

        :param statepoints: A list of statepoints,
            defaults to all statepoints which are defined in the workspace.
        :type statepoints: iterable
        :param fn: The filename of the file containing the statepoints,
            defaults to :const:`~signac.contrib.project.FN_STATEPOINTS`.
        :type fn: str
        :param indent: Specify the indentation of the json file.
        :type indent: int

        See also :meth:`dump_statepoints`.
        """
        if fn is None:
            fn = self.fn(self.FN_STATEPOINTS)
        try:
            tmp = self.read_statepoints(fn=fn)
        except IOError as error:
            if not error.errno == errno.ENOENT:
                raise
            tmp = dict()
        if statepoints is None:
            job_ids = self._job_dirs()
            _cache = {_id: self._get_statepoint(_id) for _id in job_ids}
        else:
            _cache = {calc_id(sp): sp for sp in statepoints}

        tmp.update(_cache)
        logger.debug("Writing state points file with {} entries.".format(len(tmp)))
        with open(fn, 'w') as file:
            file.write(json.dumps(tmp, indent=indent))

    def _register(self, job):
        "Register the job within the local index."
        self._sp_cache[job._id] = job._statepoint._as_dict()

    def _get_statepoint_from_workspace(self, jobid):
        "Attempt to read the statepoint from the workspace."
        fn_manifest = os.path.join(self._wd, jobid, self.Job.FN_MANIFEST)
        try:
            with open(fn_manifest, 'rb') as manifest:
                return json.loads(manifest.read().decode())
        except (IOError, ValueError) as error:
            if os.path.isdir(os.path.join(self._wd, jobid)):
                logger.error(
                    "Error while trying to access state "
                    "point manifest file of job '{}': '{}'.".format(jobid, error))
                raise JobsCorruptedError([jobid])
            raise KeyError(jobid)

    def _get_statepoint(self, jobid, fn=None):
        """Get the statepoint associated with a job id.

        The state point is retrieved from the internal cache, from
        the workspace or from a state points file.
        """
        if not self._sp_cache:
            self._read_cache()
        try:
            if jobid in self._sp_cache:
                return self._sp_cache[jobid]
            else:
                self._sp_cache_misses += 1
                if not self._sp_cache_warned and\
                        self._sp_cache_misses > self._sp_cache_miss_warning_threshold:
                    logger.debug(
                        "High number of state point cache misses. Consider "
                        "to update cache with the Project.update_cache() method.")
                    self._sp_cache_warned = True
                sp = self._get_statepoint_from_workspace(jobid)
        except KeyError as error:
            try:
                sp = self.read_statepoints(fn=fn)[jobid]
            except IOError as io_error:
                if io_error.errno != errno.ENOENT:
                    raise io_error
                else:
                    raise error
        self._sp_cache[jobid] = sp
        return sp

    @deprecated(deprecated_in="1.3", removed_in="2.0", current_version=__version__,
                details="Use open_job(id=jobid).statepoint() function instead.")
    def get_statepoint(self, jobid, fn=None):
        """Get the statepoint associated with a job id.

        The state point is retrieved from the internal cache, from
        the workspace or from a state points file.

        :param jobid:
            A job id to get the statepoint for.
        :type jobid:
            str
        :param fn:
            The filename of the file containing the statepoints, defaults
            to :const:`~signac.contrib.project.FN_STATEPOINTS`.
        :type fn:
            str
        :return:
            The state point corresponding to jobid.
        :rtype:
            dict
        :raises KeyError:
            If the state point associated with jobid could not be found.
        :raises JobsCorruptedError:
            If the state point manifest file corresponding to jobid is
            inaccessible or corrupted.
        """
        return self._get_statepoint(jobid=jobid, fn=fn)

    def create_linked_view(self, prefix=None, job_ids=None, index=None, path=None):
        """Create or update a persistent linked view of the selected data space.

        Similar to :meth:`~.export_to`, this function expands the data space for the selected
        jobs, but instead of copying data will create symbolic links to the individual job
        workspace directories. This is primarily useful for browsing through the data
        space using a file-browser with human-interpretable directory paths.

        By default, the paths of the view will be based on variable state point keys as part
        of the *implicit* schema of the selected jobs that we create the view for. For example,
        creating a linked view for a data space with schema

        .. code-block:: python

            >>> print(project.detect_schema())
            {
             'foo': 'int([0, 1, 2, ..., 8, 9], 10)',
            }

        by calling ``project.create_linked_view('my_view')`` will look similar to:

        .. code-block:: bash

            my_view/foo/0/job -> workspace/b8fcc6b8f99c56509eb65568922e88b8
            my_view/foo/1/job -> workspace/b6cd26b873ae3624653c9268deff4485
            ...

        It is possible to control the paths using the ``path`` argument, which behaves in
        the exact same manner as the equivalent argument for :meth:`~.Project.export_to`.

        .. note::

            The behavior of this function is almost equivalent to
            ``project.export_to('my_view', copytree=os.symlink)`` with the major difference,
            that view hierarchies are actually *updated*, that means no longer valid links
            are automatically removed.

        :param prefix:
            The path where the linked view will be created or updated.
        :type prefix:
            str
        :param job_ids:
            If None (the default), create the view for the complete data space,
            otherwise only for the sub space constituted by the provided job ids.
        :param index:
            A document index.
        :param path:
            The path (function) used to structure the linked data space.
        :returns:
            A dict that maps the source directory paths, to the linked
            directory paths.
        """
        if index is not None:
            warnings.warn(("The `index` argument is deprecated as of version 1.3 and will be "
                           "removed in version 2.0."), DeprecationWarning)

        from .linked_view import create_linked_view
        return create_linked_view(self, prefix, job_ids, index, path)

    @deprecated(deprecated_in="1.3", removed_in="2.0", current_version=__version__,
                details="Use job.reset_statepoint() instead.")
    def reset_statepoint(self, job, new_statepoint):
        """Reset the state point of job.

        .. danger::

            Use this function with caution! Resetting a job's state point,
            may sometimes be necessary, but can possibly lead to incoherent
            data spaces.

        :param job: The job, that should be reset to a new state point.
        :type job: :class:`~.contrib.job.Job`
        :param new_statepoint: The job's new state point.
        :type new_statepoint: mapping
        :raises DestinationExistsError:
            If a job associated with the new state point is already initialized.
        :raises OSError:
            If the move failed due to an unknown system related error.
        """
        job.reset_statepoint(new_statepoint=new_statepoint)

    @deprecated(deprecated_in="1.3", removed_in="2.0", current_version=__version__,
                details="Use job.update_statepoint() instead.")
    def update_statepoint(self, job, update, overwrite=False):
        """Update the statepoint of this job.

        .. warning::

            While appending to a job's state point is generally safe,
            modifying existing parameters may lead to data
            inconsistency. Use the overwrite argument with caution!

        :param job: The job, whose statepoint shall be updated.
        :type job: :class:`~.contrib.job.Job`
        :param update: A mapping used for the statepoint update.
        :type update: mapping
        :param overwrite:
            Set to true, to ignore whether this update overwrites parameters,
            which are currently part of the job's state point. Use with caution!
        :raises KeyError:
            If the update contains keys, which are already part of the job's
            state point and overwrite is False.
        :raises DestinationExistsError:
            If a job associated with the new state point is already initialized.
        :raises OSError:
            If the move failed due to an unknown system related error.
        """
        job.update_statepoint(update=update, overwrite=overwrite)

    def clone(self, job, copytree=syncutil.copytree):
        """Clone job into this project.

        Create an identical copy of job within this project.

        :param job: The job to copy into this project.
        :type job: :py:class:`~.Job`
        :returns: The job instance corresponding to the copied job.
        :rtype: :class:`~.Job`
        :raises DestinationExistsError:
            In case that a job with the same id is already
            initialized within this project.
        """
        dst = self.open_job(job.statepoint())
        try:
            copytree(job.workspace(), dst.workspace())
        except OSError as error:
            if error.errno == errno.EEXIST:
                raise DestinationExistsError(dst)
            elif error.errno == errno.ENOENT:
                raise ValueError("Source job not initalized.")
            else:
                raise
        return dst

    def sync(self, other, strategy=None, exclude=None, doc_sync=None, selection=None, **kwargs):
        """Synchronize this project with the other project.

        Try to clone all jobs from the other project to this project.
        If a job is already part of this project, try to synchronize the job
        using the optionally specified strategies.

        :param other:
            The other project to synchronize this project with.
        :type other:
            :py:class:`~.Project`
        :param strategy:
            A file synchronization strategy.
        :param exclude:
            Files with names matching the given pattern will be excluded
            from the synchronization.
        :param doc_sync:
            The function applied for synchronizing documents.
        :param selection:
            Only sync the given jobs.
        :param kwargs:
            This method accepts the same keyword arguments as the :func:`~.sync.sync_projects`
            function.
        :raises DocumentSyncConflict:
            If there are conflicting keys within the project or job documents that cannot
            be resolved with the given strategy or if there is no strategy provided.
        :raises FileSyncConflict:
            If there are differing files that cannot be resolved with the given strategy
            or if no strategy is provided.
        :raises SyncSchemaConflict:
            In case that the check_schema argument is True and the detected state point
            schema of this and the other project differ.
        """
        return sync_projects(
            source=other,
            destination=self,
            strategy=strategy,
            exclude=exclude,
            doc_sync=doc_sync,
            selection=selection,
            **kwargs)

    def export_to(self, target, path=None, copytree=None):
        """Export all jobs to a target location, such as a directory or a (compressed) archive file.

        Use this function in combination with :meth:`~.find_jobs` to export only a select number
        of jobs, for example:

        .. code-block:: python

            project.find_jobs({'foo': 0}).export_to('foo_0.tar')

        The ``path`` argument enables users to control how exactly the exported data space is to be
        expanded. By default, the path-function will be based on the *implicit* schema of the
        exported jobs. For example, exporting jobs that all differ by a state point key *foo* with
        ``project.export_to('data/')``, the exported directory structure could look like this:

        .. code-block:: bash

            data/foo/0
            data/foo/1
            ...

        That would be equivalent to specifying ``path=lambda job: os.path.join('foo', job.sp.foo)``.

        Instead of a function, we can also provide a string, where fields for state point keys
        are automatically formatted. For example, the following two path arguments are equivalent:
        "foo/{foo}" and "foo/{job.sp.foo}".

        Any attribute of job can be used as a field here, so ``job.doc.bar``,
        ``job._id``, and ``job.ws`` can also be used as path fields.

        A special ``{{auto}}`` field allows us to expand the path automatically with state point
        keys that have not been specified explicitly. So, for example, one can provide
        ``path="foo/{foo}/{{auto}}"`` to specify that the path shall begin with ``foo/{foo}/``,
        but is then automatically expanded with all other state point key-value pairs. How
        key-value pairs are concatenated can be controlled *via* the format-specifier, so for
        example, ``path="{{auto:_}}"`` will generate a structure such as

        .. code-block:: bash

            data/foo_0
            data/foo_1
            ...

        Finally, providing ``path=False`` is equivalent to ``path="{job._id}"``.

        .. seealso::

            Previously exported or non-signac data spaces can be imported
            with :meth:`~.import_from`.

        :param target:
            A path to a directory to export to. The target can not already exist.
            Besides directories, possible targets are tar files (`.tar`), gzipped tar files
            (`.tar.gz`), zip files (`.zip`), bzip2-compressed files (`.bz2`),
            and xz-compressed files (`.xz`).
        :param path:
            The path (function) used to structure the exported data space.
            This argument must either be a callable which returns a path (str) as a function
            of `job`, a string where fields are replaced using the job-state point dictionary,
            or `False`, which means that we just use the job-id as path.
            Defaults to the equivalent of ``{{auto}}``.
        :param copytree:
            The function used for the actual copying of directory tree
            structures. Defaults to :func:`shutil.copytree`.
            Can only be used when the target is a directory.
        :returns:
            A dict that maps the source directory paths, to the target
            directory paths.
        """
        return self.find_jobs().export_to(target=target, path=path, copytree=copytree)

    def import_from(self, origin=None, schema=None, sync=None, copytree=None):
        """Import the data space located at origin into this project.

        This function will walk through the data space located at origin and will try to identify
        data space paths that can be imported as a job workspace into this project.

        The ``schema`` argument expects a function that takes a path argument and returns a state
        point dictionary. A default function is used when no argument is provided.
        The default schema function will simply look for state point manifest files--usually named
        ``signac_statepoint.json``--and then import all data located within that path into the job
        workspace corresponding to the state point specified in the manifest file.

        Alternatively the schema argument may be a string, that is converted into a schema function,
        for example: Providing ``foo/{foo:int}`` as schema argument means that all directories under
        ``foo/`` will be imported and their names will be interpreted as the value for ``foo``
        within the state point.

        .. tip::

            Use ``copytree=os.replace`` or ``copytree=shutil.move`` to move dataspaces on import
            instead of copying them.

            Warning: Imports can fail due to conflicts. Moving data instead of copying may
            therefore lead to inconsistent states and users are advised to apply caution.

        .. seealso:: Export the project data space with :meth:`~.export_to`.

        :param origin:
            The path to the data space origin, which is to be imported. This may be a path to
            a directory, a zip file, or a tarball archive.
        :param schema:
            An optional schema function, which is either a string or a function that accepts a
            path as its first and only argument and returns the corresponding state point as dict.
        :param sync:
            If ``True``, the project will be synchronized with the imported data space. If a
            dict of keyword arguments is provided, the arguments will be used for :meth:`~.sync`.
            Defaults to None.
        :param copytree:
            Specify which exact function to use for the actual copytree operation.
            Defaults to :func:`shutil.copytree`.
        :returns:
            A dict that maps the source directory paths to the target directory paths.
        """
        from .import_export import import_into_project
        if sync:
            with self.temporary_project() as tmp_project:
                ret = tmp_project.import_from(origin=origin, schema=schema)
                if sync is True:
                    self.sync(other=tmp_project)
                else:
                    self.sync(other=tmp_project, **sync)
                return ret

        paths = dict(import_into_project(
            origin=origin, project=self, schema=schema, copytree=copytree))
        return paths

    def check(self):
        """Check the project's workspace for corruption.

        :raises JobsCorruptedError:
            When one or more jobs are identified as corrupted.
        """
        corrupted = []
        logger.info("Checking workspace for corruption...")
        for job_id in self._find_job_ids():
            try:
                sp = self._get_statepoint(job_id)
                if calc_id(sp) != job_id:
                    corrupted.append(job_id)
                else:
                    self.open_job(sp).init()
            except JobsCorruptedError as error:
                corrupted.extend(error.job_ids)
        if corrupted:
            logger.error(
                "At least one job appears to be corrupted. Call Project.repair() "
                "to try to fix errors.")
            raise JobsCorruptedError(corrupted)

    def repair(self, fn_statepoints=None, index=None, job_ids=None):
        """Attempt to repair the workspace after it got corrupted.

        This method will attempt to repair lost or corrupted job state point
        manifest files using a state points file or a document index or both.

        :param fn_statepoints:
            The filename of the file containing the statepoints, defaults
            to :const:`~signac.contrib.project.Project.FN_STATEPOINTS`.
        :type fn_statepoints:
            str
        :param index:
            A document index
        :param job_ids:
            An iterable of job ids that should get repaired. Defaults to all jobs.
        :raises JobsCorruptedError:
            When one or more corrupted job could not be repaired.
        """
        if job_ids is None:
            job_ids = self._find_job_ids()

        # Load internal cache from all available external sources.
        self._read_cache()
        try:
            self._sp_cache.update(self.read_statepoints(fn=fn_statepoints))
        except IOError as error:
            if error.errno != errno.ENOENT or fn_statepoints is not None:
                raise
        if index is not None:
            for doc in index:
                self._sp_cache[doc['signac_id']] = doc['sp']

        corrupted = []
        for job_id in job_ids:
            try:
                # First, check if we can look up the state point.
                sp = self._get_statepoint(job_id)
                # Check if state point and id correspond.
                correct_id = calc_id(sp)
                if correct_id != job_id:
                    logger.warning(
                        "The job id of job '{}' is incorrect; "
                        "it should be '{}'.".format(job_id, correct_id))
                    invalid_wd = os.path.join(self.workspace(), job_id)
                    correct_wd = os.path.join(self.workspace(), correct_id)
                    try:
                        os.replace(invalid_wd, correct_wd)
                    except OSError as error:
                        logger.critical(
                            "Unable to fix location of job with "
                            " id '{}': '{}'.".format(job_id, error))
                        corrupted.append(job_id)
                        continue
                    else:
                        logger.info("Moved job to correct workspace.")

                job = self.open_job(sp)
            except KeyError:
                logger.critical("Unable to lookup state point for job with id '{}'.".format(job_id))
                corrupted.append(job_id)
            else:
                try:
                    # Try to reinit the job (triggers state point manifest file check).
                    job.init()
                except Exception as error:
                    logger.error(
                        "Error during initalization of job with "
                        "id '{}': '{}'.".format(job_id, error))
                    try:    # Attempt to fix the job manifest file.
                        job.init(force=True)
                    except Exception as error2:
                        logger.critical(
                            "Unable to force init job with id "
                            "'{}': '{}'.".format(job_id, error2))
                        corrupted.append(job_id)
        if corrupted:
            raise JobsCorruptedError(corrupted)

    def _sp_index(self):
        """
        Update and return the statepoint index cache.
        """
        job_ids = set(self._job_dirs())
        to_add = job_ids.difference(self._index_cache)
        to_remove = set(self._index_cache).difference(job_ids)
        for _id in to_remove:
            del self._index_cache[_id]
        for _id in to_add:
            self._index_cache[_id] = dict(sp=self._get_statepoint(_id), _id=_id)
        return self._index_cache.values()

    def _build_index(self, include_job_document=False):
        """
        Generate a basic state point index.
        """
        wd = self.workspace() if self.Job is Job else None
        for _id in self._find_job_ids():
            doc = dict(_id=_id, sp=self._get_statepoint(_id))
            if include_job_document:
                if wd is None:
                    doc['doc'] = self.open_job(id=_id).document
                else:   # use optimized path
                    try:
                        with open(os.path.join(wd, _id, self.Job.FN_DOCUMENT), 'rb') as file:
                            doc['doc'] = json.loads(file.read().decode())
                    except IOError as error:
                        if error.errno != errno.ENOENT:
                            raise
            yield doc

    def _update_in_memory_cache(self):
        "Update the in-memory state point cache to reflect the workspace."
        logger.debug("Updating in-memory cache...")
        start = time.time()
        job_ids = set(self._job_dirs())
        cached_ids = set(self._sp_cache)
        to_add = job_ids.difference(cached_ids)
        to_remove = cached_ids.difference(job_ids)
        if to_add or to_remove:
            for _id in to_remove:
                del self._sp_cache[_id]

            def _add(_id):
                self._sp_cache[_id] = self._get_statepoint_from_workspace(_id)

            to_add_chunks = split_and_print_progress(
                iterable=list(to_add),
                num_chunks=max(1, min(100, int(len(to_add) / 1000))),
                write=logger.info,
                desc="Read metadata: ")

            with ThreadPool() as pool:
                for chunk in to_add_chunks:
                    pool.map(_add, chunk)

            delta = time.time() - start
            logger.debug("Updated in-memory cache in {:.3f} seconds.".format(delta))
            return to_add, to_remove
        else:
            logger.debug("In-memory cache is up to date.")

    def _remove_persistent_cache_file(self):
        "Remove the persistent cache file (if it exists)."
        try:
            os.remove(self.fn(self.FN_CACHE))
        except (OSError, IOError) as error:
            if error.errno != errno.ENOENT:
                raise error

    def update_cache(self):
        """Update the persistent state point cache.

        This function updates a persistent state point cache, which
        is stored in the project root directory. Most data space operations,
        including iteration and filtering or selection are expected
        to be significantly faster after calling this function, especially
        for large data spaces.
        """
        logger.info('Update cache...')
        start = time.time()
        cache = self._read_cache()
        self._update_in_memory_cache()
        if cache is None or set(cache) != set(self._sp_cache):
            fn_cache = self.fn(self.FN_CACHE)
            fn_cache_tmp = fn_cache + '~'
            try:
                with gzip.open(fn_cache_tmp, 'wb') as cachefile:
                    cachefile.write(json.dumps(self._sp_cache).encode())
            except OSError:  # clean-up
                try:
                    os.remove(fn_cache_tmp)
                except (OSError, IOError):
                    pass
                raise
            else:
                os.replace(fn_cache_tmp, fn_cache)
            delta = time.time() - start
            logger.info("Updated cache in {:.3f} seconds.".format(delta))
            return len(self._sp_cache)
        else:
            logger.info("Cache is up to date.")

    def _read_cache(self):
        "Read the persistent state point cache (if available)."
        logger.debug("Reading cache...")
        start = time.time()
        try:
            with gzip.open(self.fn(self.FN_CACHE), 'rb') as cachefile:
                cache = json.loads(cachefile.read().decode())
            self._sp_cache.update(cache)
        except IOError as error:
            if not error.errno == errno.ENOENT:
                raise
            logger.debug("No cache file found.")
        else:
            delta = time.time() - start
            logger.debug("Read cache in {:.3f} seconds.".format(delta))
            return cache

    def index(self, formats=None, depth=0,
              skip_errors=False, include_job_document=True):
        r"""Generate an index of the project's workspace.

        This generator function indexes every file in the project's
        workspace until the specified `depth`.
        The job document if it exists, is always indexed, other
        files need to be specified with the formats argument.

        .. code-block:: python

            for doc in project.index({r'.*\.txt', 'TextFile'}):
                print(doc)

        :param formats: The format definitions as mapping.
        :type formats: dict
        :param depth: Specifies the crawling depth.
            A value of 0 (default) means no limit.
        :type depth: int
        :param skip_errors: Skip all errors which occur during indexing.
            This is useful when trying to repair a broken workspace.
        :type skip_errors: bool
        :param include_job_document: Include the contents of job
            documents.
        :type include_job_document: bool
        :yields: index documents"""
        if formats is None:
            root = self.workspace()

            def _full_doc(doc):
                doc['signac_id'] = doc['_id']
                doc['root'] = root
                return doc

            docs = self._build_index(include_job_document=include_job_document)
            docs = map(_full_doc, docs)
        else:
            if isinstance(formats, str):
                formats = {formats: 'File'}

            class Crawler(SignacProjectCrawler):
                pass
            for pattern, fmt in formats.items():
                Crawler.define(pattern, fmt)
            crawler = Crawler(self.root_directory())
            docs = crawler.crawl(depth=depth)
        if skip_errors:
            docs = _skip_errors(docs, logger.critical)
        for doc in docs:
            yield doc

    @deprecated(deprecated_in="1.5", removed_in="2.0", current_version=__version__,
                details="Access modules are deprecated.")
    def create_access_module(self, filename=None, master=True):
        """Create the access module for indexing.

        This method generates the access module required to make
        this project's index part of a master index.

        :param filename: The name of the access module file.
            Defaults to the standard name and should usually
            not be changed.
        :type filename: str
        :param master: If True, add directives for the compilation
            of a master index when executing the module.
        :type master: bool
        :returns: The name of the created access module.
        :rtype: str
        """
        if filename is None:
            filename = os.path.join(
                self.root_directory(),
                MasterCrawler.FN_ACCESS_MODULE)
        with open(filename, 'x') as file:
            if master:
                file.write(ACCESS_MODULE_MASTER)
            else:
                file.write(ACCESS_MODULE_MINIMAL)
        if master:
            mode = os.stat(filename).st_mode | stat.S_IEXEC
            os.chmod(filename, mode)
        logger.info("Created access module file '{}'.".format(filename))
        return filename

    @contextmanager
    def temporary_project(self, name=None, dir=None):
        """Context manager for the initialization of a temporary project.

        The temporary project is by default created within the root project's
        workspace to ensure that they share the same file system. This is an example
        for how this method can be used for the import and synchronization of
        external data spaces.

        .. code-block:: python

            with project.temporary_project() as tmp_project:
                tmp_project.import_from('/data')
                project.sync(tmp_project)

        :param name:
            An optional name for the temporary project.
            Defaults to a unique random string.
        :param dir:
            Optionally specify where the temporary project root directory is to be
            created. Defaults to the project's workspace directory.
        :returns:
            An instance of :class:`.Project`.
        """
        if name is None:
            name = os.path.join(self.id, str(uuid.uuid4()))
        if dir is None:
            dir = self.workspace()
        _mkdir_p(self.workspace())  # ensure workspace exists
        with TemporaryProject(name=name, cls=type(self), dir=dir) as tmp_project:
            yield tmp_project

    @classmethod
    def init_project(cls, name, root=None, workspace=None, make_dir=True):
        """Initialize a project with the given name.

        It is safe to call this function multiple times with
        the same arguments.
        However, a :class:`RuntimeError` is raised in case where an
        existing project configuration would conflict with
        the provided initialization parameters.

        :param name: The name of the project to initialize.
        :type name: str
        :param root: The root directory for the project.
            Defaults to the current working directory.
        :type root: str
        :param workspace: The workspace directory for the project.
            Defaults to `$project_root/workspace`.
        :type workspace: str
        :param make_dir: Create the project root directory, if
            it does not exist yet.
        :type make_dir: bool
        :returns: The project handle of the initialized project.
        :rtype: :py:class:`~.Project`
        :raises RuntimeError: If the project root path already
            contains a conflicting project configuration."""
        if root is None:
            root = os.getcwd()
        try:
            project = cls.get_project(root=root, search=False)
        except LookupError:
            fn_config = os.path.join(root, 'signac.rc')
            if make_dir:
                _mkdir_p(os.path.dirname(fn_config))
            config = get_config(fn_config)
            config['project'] = name
            if workspace is not None:
                config['workspace_dir'] = workspace
            config['schema_version'] = SCHEMA_VERSION
            config.write()
            project = cls.get_project(root=root)
            assert project.id == str(name)
            return project
        else:
            try:
                assert project.id == str(name)
                if workspace is not None:
                    assert os.path.realpath(workspace) \
                        == os.path.realpath(project.workspace())
                return project
            except AssertionError:
                raise RuntimeError(
                    "Failed to initialize project '{}'. Path '{}' already "
                    "contains a conflicting project configuration.".format(
                        name, os.path.abspath(root)))

    @classmethod
    def get_project(cls, root=None, search=True, **kwargs):
        r"""Find a project configuration and return the associated project.

        :param root:
            The starting point to search for a project, defaults to the
            current working directory.
        :type root: str
        :param search:
            If True, search for project configurations inside and above
            the specified root directory, otherwise only return projects
            with a root directory identical to the specified root argument.
        :type search: bool
        :param \*\*kwargs:
            Optional keyword arguments that are forwarded to the
            :class:`.Project` class constructor.
        :returns: The project handle.
        :rtype: :py:class:`~.Project`
        :raises LookupError: If no project configuration can be found.
        """
        if root is None:
            root = os.getcwd()
        config = load_config(root=root, local=False)
        if 'project' not in config or \
                (not search and os.path.realpath(config['project_dir']) != os.path.realpath(root)):
            raise LookupError(
                "Unable to determine project id for path '{}'.".format(os.path.abspath(root)))

        return cls(config=config, **kwargs)

    @classmethod
    def get_job(cls, root=None):
        """Find a Job in or above the current working directory (or provided path).

        :param root: The job root directory.
            If no root directory is given, the current working directory is
            assumed to be the job directory.
        :type root: str
        :returns: The job handle.
        :raises LookupError: If this job cannot be found."""
        if root is None:
            root = os.getcwd()
        root = os.path.abspath(root)

        # Ensure the root path exists, which is not guaranteed by the regex match
        if not os.path.exists(root):
            raise LookupError("Path does not exist: '{}'.".format(root))

        # Find the last match instance of a job id
        results = list(re.finditer(JOB_ID_REGEX, root))
        if len(results) == 0:
            raise LookupError("Could not find a job id in path '{}'.".format(root))
        match = results[-1]
        job_id = match.group(0)
        job_root = root[:match.end()]

        # Find a project *above* the root directory (avoid finding nested projects)
        project = cls.get_project(os.path.join(job_root, os.pardir))

        # Return the matched job id from the found project
        return project.open_job(id=job_id)


@contextmanager
def TemporaryProject(name=None, cls=None, **kwargs):
    r"""Context manager for the generation of a temporary project.

    This is a factory function that creates a Project within a temporary directory
    and must be used as context manager, for example like this:

    .. code-block:: python

        with TemporaryProject() as tmp_project:
            tmp_project.import_from('/data')

    :param name:
        An optional name for the temporary project.
        Defaults to a unique random string.
    :type name: str
    :param cls:
        The class of the temporary project.
        Defaults to :class:`.Project`.
    :param \*\*kwargs:
        Optional keyword arguments that are forwarded to the
        :func:`~tempfile.TemporaryDirectory` class constructor, which is
        used to create a temporary root directory.
    :returns:
        An instance of :class:`.Project`.
    """
    if name is None:
        name = str(uuid.uuid4())
    if cls is None:
        cls = Project
    with TemporaryDirectory(**kwargs) as tmp_dir:
        yield cls.init_project(name=name, root=tmp_dir)


def _skip_errors(iterable, log=print):
    while True:
        try:
            yield next(iterable)
        except StopIteration:
            return
        except Exception as error:
            log(error)


class _JobsCursorIterator(object):

    def __init__(self, project, ids):
        self._project = project
        self._ids = ids
        self._ids_iterator = iter(ids)

    def __next__(self):
        return self._project.open_job(id=next(self._ids_iterator))

    def __iter__(self):
        return type(self)(self._project, self._ids)


class JobsCursor(object):
    """An iterator over a search query result, enabling simple iteration and
    grouping operations.
    """
    _use_pandas_for_html_repr = True  # toggle use of pandas for html repr

    def __init__(self, project, filter):
        self._project = project
        self._filter = filter

        # This private attribute allows us to implement the deprecated
        # next() method for this class.
        self._next_iter = None

    def __eq__(self, other):
        return self._project == other._project and self._filter == other._filter

    def __len__(self):
        # Highly performance critical code path!!
        if self._filter:
            # We use the standard function for determining job ids if and only if
            # any of the two filter is provided.
            return len(self._project._find_job_ids(self._filter))
        else:
            # Without filter we can simply return the length of the whole project.
            return self._project.__len__()

    def __iter__(self):
        # Code duplication here for improved performance.
        return _JobsCursorIterator(
            self._project,
            self._project._find_job_ids(self._filter)
            )

    def next(self):
        """Return the next element.

        This function is deprecated, users should use iter(..).next() instead!

        .. deprecated:: 0.9.6
        """
        warnings.warn("Calling next() directly on a JobsCursor is deprecated!", DeprecationWarning)
        if self._next_iter is None:
            self._next_iter = iter(self)
        try:
            return next(self._next_iter)
        except StopIteration:
            self._next_iter = None
            raise

    def groupby(self, key=None, default=None):
        """Groups jobs according to one or more statepoint parameters.
        This method can be called on any :class:`~.JobsCursor` such as
        the one returned by :meth:`find_jobs` or by iterating over a
        project. Examples:

        .. code-block:: python

            # Group jobs by statepoint parameter 'a'.
            for key, group in project.groupby('a'):
                print(key, list(group))

            # Find jobs where job.sp['a'] is 1 and group them
            # by job.sp['b'] and job.sp['c'].
            for key, group in project.find_jobs({'a': 1}).groupby(('b', 'c')):
                print(key, list(group))

            # Group by job.sp['d'] and job.document['count'] using a lambda.
            for key, group in project.groupby(
                lambda job: (job.sp['d'], job.document['count'])
            ):
                print(key, list(group))

        If `key` is None, jobs are grouped by identity (by id), placing one job
        into each group.

        :param key:
            The statepoint grouping parameter(s) passed as a string, iterable of strings,
            or a function that will be passed one argument, the job.
        :type key:
            str, iterable, or function
        :param default:
            A default value to be used when a given state point key is not present (must
            be sortable).
        """
        _filter = self._filter
        if isinstance(key, str):
            if default is None:
                if _filter is None:
                    _filter = {key: {"$exists": True}}
                else:
                    _filter = {'$and': [{key: {"$exists": True}}, _filter]}

                if '.' in key and key.split('.', 1)[0] == 'doc':
                    def keyfunction(job):
                        return job.document[key[4:]]
                else:
                    key = key[3:] if '.' in key and key.split('.', 1)[0] == 'sp' else key

                    def keyfunction(job):
                        return job.sp[key]
            else:
<<<<<<< HEAD
                if '.' in key and key.split('.', 1)[0] == 'doc':
                    def keyfunction(job):
                        return job.document.get(key, default)
                else:
                    key = key[3:] if '.' in key and key.split('.', 1)[0] == 'sp' else key

                    def keyfunction(job):
                        return job.sp.get(key, default)

=======
                def keyfunction(job):
                    return job.sp.get(key, default)
>>>>>>> cbce7cca
        elif isinstance(key, Iterable):
            sp_keys = []
            doc_keys = []
            for k in key:
                if '.' in k and k.split('.', 1)[0] == 'doc':
                    doc_keys.append(k[4:])
                else:
                    sp_keys.append(k[3:] if '.' in k and k.split('.', 1)[0] == 'sp' else k)

            if default is None:
                if _filter is None:
                    _filter = {k: {"$exists": True} for k in key}
                else:
                    _filter = {'$and': [{k: {"$exists": True} for k in key}, _filter]}

                def keyfunction(job):
                    return tuple([job.sp[k] for k in sp_keys] + [job.document[k] for k in doc_keys])
            else:
                def keyfunction(job):
<<<<<<< HEAD
                    return tuple([job.sp.get(k, default) for k in sp_keys] +
                                 [job.document.get(k, default) for k in doc_keys])

=======
                    return tuple(job.sp.get(k, default) for k in key)
>>>>>>> cbce7cca
        elif key is None:
            # Must return a type that can be ordered with <, >
            def keyfunction(job):
                return str(job)
        else:
            # Pass the job document to a callable
            keyfunction = key

        return groupby(sorted(iter(JobsCursor(self._project, _filter)),
                              key=keyfunction), key=keyfunction)

    def groupbydoc(self, key=None, default=None):
        """Groups jobs according to one or more document values.
        This method can be called on any :class:`~.JobsCursor` such as
        the one returned by :meth:`find_jobs` or by iterating over a
        project. Examples:

        .. code-block:: python

            # Group jobs by document value 'a'.
            for key, group in project.groupbydoc('a'):
                print(key, list(group))

            # Find jobs where job.sp['a'] is 1 and group them
            # by job.document['b'] and job.document['c'].
            for key, group in project.find_jobs({'a': 1}).groupbydoc(('b', 'c')):
                print(key, list(group))

            # Group by whether 'd' is a field in the job.document using a lambda.
            for key, group in project.groupbydoc(lambda doc: 'd' in doc):
                print(key, list(group))

        If `key` is None, jobs are grouped by identity (by id), placing one job
        into each group.

        :param key:
            The statepoint grouping parameter(s) passed as a string, iterable of strings,
            or a function that will be passed one argument, :attr:`job.document`.
        :type key:
            str, iterable, or function
        :param default:
            A default value to be used when a given state point key is not present (must
            be sortable).
        """
        if isinstance(key, str):
            if default is None:
                def keyfunction(job):
                    return job.document[key]
            else:
                def keyfunction(job):
                    return job.document.get(key, default)
        elif isinstance(key, Iterable):
            if default is None:
                def keyfunction(job):
                    return tuple(job.document[k] for k in key)
            else:
                def keyfunction(job):
                    return tuple(job.document.get(k, default) for k in key)
        elif key is None:
            # Must return a type that can be ordered with <, >
            def keyfunction(job):
                return str(job)
        else:
            # Pass the job document to a callable
            def keyfunction(job):
                return key(job.document)
        return groupby(sorted(iter(self), key=keyfunction), key=keyfunction)

    def export_to(self, target, path=None, copytree=None):
        """Export all jobs to a target location, such as a directory or a (zipped) archive file.

        See help(signac.Project.export_to) for full details on how to use this function.
        """
        from .import_export import export_jobs
        return dict(export_jobs(jobs=list(self), target=target,
                                path=path, copytree=copytree))

    def to_dataframe(self, sp_prefix='sp.', doc_prefix='doc.'):
        """Convert the selection of jobs to a pandas dataframe.

        This function exports the job metadata to a :py:class:`pandas.DataFrame`.
        All state point and document keys are prefixed by default to be able to distinguish them.

        :param sp_prefix:
            Prefix state point keys with the given string. Defaults to "sp.".
        :type sp_prefix:
            str
        :param doc_prefix:
            Prefix document keys with the given string. Defaults to "doc.".
        :type doc_prefix:
            str
        :returns:
            A pandas dataframe with all job metadata.
        :rtype:
            :py:class:`pandas.DataFrame`
        """
        import pandas

        def _export_sp_and_doc(job):
            for key, value in job.sp.items():
                yield sp_prefix + key, value
            for key, value in job.doc.items():
                yield doc_prefix + key, value

        return pandas.DataFrame.from_dict(
            data={job._id: dict(_export_sp_and_doc(job)) for job in self},
            orient='index').infer_objects()

    def __repr__(self):
        return '{type}(project={project}, filter={filter})'.format(
                   type=self.__class__.__name__,
                   project=repr(self._project),
                   filter=repr(self._filter))

    def _repr_html_jobs(self):
        html = ''
        len_self = len(self)
        try:
            if len_self > 100:
                raise RuntimeError  # too large
            if self._use_pandas_for_html_repr:
                import pandas
            else:
                raise RuntimeError
        except ImportError:
            warnings.warn('Install pandas for a pretty representation of jobs.')
            html += '<br/><strong>{}</strong> job(s) found'.format(len_self)
        except RuntimeError:
            html += '<br/><strong>{}</strong> job(s) found'.format(len_self)
        else:
            with pandas.option_context("display.max_rows", 20):
                html += self.to_dataframe()._repr_html_()
        return html

    def _repr_html_(self):
        """Returns an HTML representation of JobsCursor."""
        return repr(self) + self._repr_html_jobs()


def init_project(name, root=None, workspace=None, make_dir=True):
    """Initialize a project with the given name.

    It is safe to call this function multiple times with
    the same arguments.
    However, a :class:`RuntimeError` is raised in case where an
    existing project configuration would conflict with
    the provided initialization parameters.

    :param name: The name of the project to initialize.
    :type name: str
    :param root: The root directory for the project.
        Defaults to the current working directory.
    :type root: str
    :param workspace: The workspace directory for the project.
        Defaults to `$project_root/workspace`.
    :type workspace: str
    :param make_dir: Create the project root directory, if
        it does not exist yet.
    :type make_dir: bool
    :returns: The project handle of the initialized project.
    :rtype: :py:class:`~.Project`
    :raises RuntimeError: If the project root path already
        contains a conflicting project configuration."""
    return Project.init_project(name=name, root=root, workspace=workspace, make_dir=make_dir)


def get_project(root=None, search=True, **kwargs):
    r"""Find a project configuration and return the associated project.

    :param root:
        The starting point to search for a project, defaults to the
        current working directory.
    :type root: str
    :param search:
        If True, search for project configurations inside and above
        the specified root directory, otherwise only return projects
        with a root directory identical to the specified root argument.
    :type search: bool
    :param \*\*kwargs:
        Optional keyword arguments that are forwarded to the
        :class:`.Project` class constructor.
    :returns: The project handle.
    :rtype: :py:class:`~.Project`
    :raises LookupError: If no project configuration can be found.
    """
    return Project.get_project(root=root, search=search, **kwargs)


def get_job(root=None):
    """Find a Job in or above the current working directory (or provided path).

    :param root: The job root directory.
        If no root directory is given, the current working directory is
        assumed to be within the current job workspace directory.
    :type root: str
    :returns: The job handle.
    :raises LookupError: If this job cannot be found.

    For example, when the current directory is a job workspace directory:

    .. code-block:: python

        >>> signac.get_job()
        signac.contrib.job.Job(project=..., statepoint={...})

    """
    return Project.get_job(root=root)<|MERGE_RESOLUTION|>--- conflicted
+++ resolved
@@ -1801,7 +1801,6 @@
                     def keyfunction(job):
                         return job.sp[key]
             else:
-<<<<<<< HEAD
                 if '.' in key and key.split('.', 1)[0] == 'doc':
                     def keyfunction(job):
                         return job.document.get(key, default)
@@ -1811,10 +1810,6 @@
                     def keyfunction(job):
                         return job.sp.get(key, default)
 
-=======
-                def keyfunction(job):
-                    return job.sp.get(key, default)
->>>>>>> cbce7cca
         elif isinstance(key, Iterable):
             sp_keys = []
             doc_keys = []
@@ -1834,13 +1829,8 @@
                     return tuple([job.sp[k] for k in sp_keys] + [job.document[k] for k in doc_keys])
             else:
                 def keyfunction(job):
-<<<<<<< HEAD
                     return tuple([job.sp.get(k, default) for k in sp_keys] +
                                  [job.document.get(k, default) for k in doc_keys])
-
-=======
-                    return tuple(job.sp.get(k, default) for k in key)
->>>>>>> cbce7cca
         elif key is None:
             # Must return a type that can be ordered with <, >
             def keyfunction(job):
