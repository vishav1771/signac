# Copyright (c) 2016 The Regents of the University of Michigan
# All rights reserved.
# This software is licensed under the BSD 3-Clause License.
from __future__ import print_function
import os
import re
import logging
import json
import errno
import warnings
import collections
import shutil
from itertools import chain

from ..core.search_engine import DocumentSearchEngine
from ..common import six
from ..common.config import load_config
from .job import Job
from .hashing import calc_id
from .indexing import _index_signac_project_workspace
from .indexing import SignacProjectCrawler
from .indexing import MasterCrawler
from .utility import _mkdir_p, is_string
from .errors import DestinationExistsError

if six.PY2:
    from collections import Mapping
else:
    from collections.abc import Mapping

logger = logging.getLogger(__name__)

#: The default filename to read from and write statepoints to.
FN_STATEPOINTS = 'signac_statepoints.json'

ACCESS_MODULE_TEMPLATE = """#!/usr/bin/env python
# -*- coding: utf-8 -*-
import os

from signac.contrib import SignacProjectCrawler
{imports}


class {crawlername}(SignacProjectCrawler):
    pass
{definitions}


def get_crawlers(root):
    return {{'main': {crawlername}(os.path.join(root, '{wd}'))}}
"""

ACCESS_MODULE_MC_TEMPLATE = """if __name__ == '__main__':
    master_crawler = MasterCrawler('.')
    for doc in master_crawler.crawl(depth={depth}):
        print(doc)
"""


class JobSearchIndex(object):
    """Search for sepcific jobs with filters.

    The JobSearchIndex allows to search for job_ids,
    that are part of an index, which match specific
    statepoint filters or job document filters.

    :param project: The project the jobs are associated with.
    :type project: :class:`~.Project`
    :param index: A document index.
    :param include: A mapping of keys that shall be
        included (True) or excluded (False).
    :type include: Mapping
    """

    def __init__(self, index, include=None, hash_=None):
        self._engine = DocumentSearchEngine(
            index, include=include, hash_=hash_)

    def __len__(self):
        return len(self._engine)

    def find_job_ids(self, filter=None, doc_filter=None):
        """Find the job_ids of all jobs matching the filters.

        The optional filter arguments must be a Mapping of key-value
        pairs and JSON serializable.

        :param filter: A mapping of key-value pairs that all
            indexed job statepoints are compared against.
        :type filter: Mapping
        :param doc_filter: A mapping of key-value pairs that all
            indexed job documents are compared against.
        :yields: The ids of all indexed jobs matching both filters.
        :raise TypeError: If the filters are not JSON serializable.
        :raises ValueError: If the filters are invalid.
        :raises RuntimeError: If the filters are not supported
            by the index.
        """
        f = dict()
        if filter is not None:
            f['statepoint'] = filter
        if doc_filter is not None:
            f.update(doc_filter)
        f = json.loads(json.dumps(f))  # Normalize
        return self._engine.find(filter=f)


class Project(object):
    """The handle on a signac project.

    Application developers should usually not need to
    directly instantiate this class, but use
    :func:`signac.get_project` instead."""
    Job = Job

    def __init__(self, config=None):
        if config is None:
            config = load_config()
        self._config = config
        self.get_id()

    def __str__(self):
        "Returns the project's id."
        return str(self.get_id())

    def __repr__(self):
        return "{type}({{'project': '{id}', 'project_dir': '{rd}', 'workspace_dir': '{wd}'}})".format(
            type=self.__class__.__module__ + '.' + self.__class__.__name__,
            id=self.get_id(),
            rd=self.root_directory(),
            wd=self.workspace())

    def __eq__(self, other):
        return repr(self) == repr(other)

    @property
    def config(self):
        "The project's configuration."
        return self._config

    def root_directory(self):
        "Returns the project's root directory."
        return self._config['project_dir']

    def workspace(self):
        """Returns the project's workspace directory.

        The workspace defaults to `project_root/workspace`.
        Configure this directory with the 'workspace_dir'
        attribute.
        If the specified directory is a relative path,
        the absolute path is relative from the project's
        root directory.

        .. note::
            The configuration will respect environment variables,
            such as $HOME."""
        wd = os.path.expandvars(self._config.get('workspace_dir', 'workspace'))
        if os.path.isabs(wd):
            return wd
        else:
            return os.path.join(self.root_directory(), wd)

    def get_id(self):
        """Get the project identifier.

        :return: The project id.
        :rtype: str
        :raises LookupError: If no project id could be determined.
        """
        try:
            return str(self.config['project'])
        except KeyError:
            raise LookupError(
                "Unable to determine project id ."
                "Are you sure '{}' is a signac project path?".format(
                    os.path.abspath(self.config.get('project_dir', os.getcwd()))))

    def min_len_unique_id(self):
        "Determine the minimum length required for an id to be unique."
        job_ids = list(self.find_job_ids())
        tmp = set()
        for i in range(32):
            tmp.clear()
            for _id in job_ids:
                if _id[:i] in tmp:
                    break
                else:
                    tmp.add(_id[:i])
            else:
                break
        return i

    def open_job(self, statepoint=None, id=None):
        """Get a job handle associated with a statepoint.

        This method returns the job instance associated with
        the given statepoint or job id.
        Opening a job by statepoint never fails.
        Opening a job by id, requires a lookup of the statepoint
        from the job id, which may fail if the job was not
        previously initialized.

        :param statepoint: The job's unique set of parameters.
        :type statepoint: mapping
        :param id: The job id.
        :type id: str
        :return: The job instance.
        :rtype: :class:`signac.contrib.job.Job`
        :raises KeyError: If the attempt to open the job by id fails.
        """
        if (id is None) == (statepoint is None):
            raise ValueError(
                "You need to either provide the statepoint or the id.")
        if id is None:
            return self.Job(project=self, statepoint=statepoint)
        else:
            if len(id) < 32:
                job_ids = self.find_job_ids()
                matches = [_id for _id in job_ids if _id.startswith(id)]
                if len(matches) == 1:
                    id = matches[0]
                elif len(matches) > 1:
                    raise LookupError(id)
            return self.Job(project=self, statepoint=self.get_statepoint(id))

    def _job_dirs(self):
        wd = self.workspace()
        m = re.compile('[a-f0-9]{32}')
        try:
            for d in os.listdir(wd):
                if m.match(d):
                    yield d
        except OSError as error:
            if error.errno != errno.ENOENT:
                raise

    def num_jobs(self):
        "Return the number of initialized jobs."
        return len(list(self._job_dirs()))

<<<<<<< HEAD
    def __contains__(self, job):
        """Determine whether job is in the project's data space.

        :param job: The job to test for initialization.
        :type job: :py:class:`~.Job`
        :returns: True when the job is initialized for this project.
        :rtype: bool
        """
        return job.get_id() in self.find_job_ids()
=======
    __len__ = num_jobs
>>>>>>> 2d84b656

    def build_job_search_index(self, index, include=None, hash_=None):
        """Build a job search index.

        :param index: A document index.
        :type index: list
        :param include: A mapping of keys that shall be
            included (True) or excluded (False).
        :type include: Mapping
        :returns: A job search index based on the provided index.
        :rtype: :class:`~.JobSearchIndex`
        """
        return JobSearchIndex(index=index, include=include, hash_=hash_)

    def build_job_statepoint_index(self, exclude_const=False, index=None):
        """Build a statepoint index to identify jobs with specific parameters.

        This method generates unordered key-value pairs, with complete
        statepoint paths as keys, encoded in JSON, and a set of job ids
        of all corresponding jobs, e.g.:

        .. code-block:: python

            >>> project.open_job({'a': 0, 'b': {'c': 'const'}}).init()
            >>> project.open_job({'a': 1, 'b': {'c': 'const'}}).init()
            >>> for k, v in project.job_statepoint_index():
            ...     print(k, v)
            ...
            ["a", 1] {'b7568fa73881d27cbf24bf58d226d80e'}
            ["a", 0] {'54b61a7adbe004b30b39aa399d04f483'}
            ["b", "c", "abc"] {'b7568fa73881d27cbf24bf58d226d80e', '54b61a7adbe004b30b39aa399d04f483'}

        :param exclude_const: Exclude entries that are shared by all jobs
            that are part of the index.
        :type exclude_const: bool
        :param index: A document index.
        :yields: Key-value pairs of JSON-encoded statepoint parameters and
            and a set of corresponding job ids.
        """
        if index is None:
            index = self.index(include_job_document=False)
        include = {'statepoint': True}
        search_index = self.build_job_search_index(
            index, include, hash_=json.dumps)
        tmp = search_index._engine.index
        N = len(search_index)
        for k in sorted(tmp, key=lambda k: len(tmp[k])):
            if exclude_const and len(tmp[k]) == N:
                continue
            yield json.dumps(json.loads(k)[1:]), tmp[k]

    def find_job_ids(self, filter=None, doc_filter=None, index=None):
        """Find the job_ids of all jobs matching the filters.

        The optional filter arguments must be a Mapping of key-value
        pairs and JSON serializable.

        .. note::
            Providing a pre-calculated index may vastly increase the
            performance of this function.

        :param filter: A mapping of key-value pairs that all
            indexed job statepoints are compared against.
        :type filter: Mapping
        :param doc_filter: A mapping of key-value pairs that all
            indexed job documents are compared against.
        :param index: A document index.
        :yields: The ids of all indexed jobs matching both filters.
        :raise TypeError: If the filters are not JSON serializable.
        :raises ValueError: If the filters are invalid.
        :raises RuntimeError: If the filters are not supported
            by the index.
        """
        if filter is None and doc_filter is None and index is None:
            return list(self._job_dirs())
        if index is None:
            index = self.index(include_job_document=doc_filter is not None)
        if doc_filter is None:
            include = {'statepoint': True}
        else:
            include = None
        search_index = self.build_job_search_index(index, include)
        return search_index.find_job_ids(filter=filter, doc_filter=doc_filter)

    def find_jobs(self, filter=None, doc_filter=None, index=None):
        """Find all jobs in the project's workspace.

        The optional filter arguments must be a Mapping of key-value
        pairs and JSON serializable.

        .. note::
            Providing a pre-calculated index may vastly increase the
            performance of this function.

        :param filter: A mapping of key-value pairs that all
            indexed job statepoints are compared against.
        :type filter: Mapping
        :param doc_filter: A mapping of key-value pairs that all
            indexed job documents are compared against.
        :yields: Instances of :class:`~signac.contrib.job.Job`
        :raise TypeError: If the filters are not JSON serializable.
        :raises ValueError: If the filters are invalid.
        :raises RuntimeError: If the filters are not supported
            by the index.
        """
        return _JobsIterator(self, self.find_job_ids(filter, doc_filter, index))

    def __iter__(self):
        return self.find_jobs()

    def find_statepoints(self, filter=None, doc_filter=None, index=None, skip_errors=False):
        """Find all statepoints in the project's workspace.

        :param filter: If not None, only yield statepoints matching the filter.
        :type filter: mapping
        :param skip_errors: Show, but otherwise ignore errors while
            iterating over the workspace. Use this argument to repair
            a corrupted workspace.
        :type skip_errors: bool
        :yields: statepoints as dict"""
        if index is None:
            index = self.index(include_job_document=False)
        if skip_errors:
            index = _skip_errors(index, logger.critical)
        jobs = self.find_jobs(filter, doc_filter, index)
        if skip_errors:
            jobs = _skip_errors(jobs, logger.critical)
        for job in jobs:
            yield job.statepoint()

    def read_statepoints(self, fn=None):
        """Read all statepoints from a file.

        :param fn: The filename of the file containing the statepoints,
            defaults to :const:`~signac.contrib.project.FN_STATEPOINTS`.
        :type fn: str

        See also :meth:`dump_statepoints` and :meth:`write_statepoints`.
        """
        if fn is None:
            fn = os.path.join(self.root_directory(), FN_STATEPOINTS)
        # See comment in write statepoints.
        with open(fn, 'r') as file:
            return json.loads(file.read())

    def dump_statepoints(self, statepoints):
        """Dump the statepoints and associated job ids.

        Equivalent to:

        .. code-block:: python

            {project.open_job(sp).get_id(): sp for sp in statepoints}

        :param statepoints: A list of statepoints.
        :type statepoints: iterable
        :return: A mapping, where the key is the job id
                 and the value is the statepoint.
        :rtype: dict
        """
        return {calc_id(sp): sp for sp in statepoints}

    def write_statepoints(self, statepoints=None, fn=None, indent=2):
        """Dump statepoints to a file.

        If the file already contains statepoints, all new statepoints
        will be appended, while the old ones are preserved.

        :param statepoints: A list of statepoints,
            defaults to all statepoints which are defined in the workspace.
        :type statepoints: iterable
        :param fn: The filename of the file containing the statepoints,
            defaults to :const:`~signac.contrib.project.FN_STATEPOINTS`.
        :type fn: str
        :param indent: Specify the indentation of the json file.
        :type indent: int

        See also :meth:`dump_statepoints`.
        """
        if fn is None:
            fn = os.path.join(self.root_directory(), FN_STATEPOINTS)
        try:
            tmp = self.read_statepoints(fn=fn)
        # except FileNotFoundError:
        except IOError as error:
            if not error.errno == errno.ENOENT:
                raise
            tmp = dict()
        if statepoints is None:
            statepoints = self.find_statepoints()
        tmp.update(self.dump_statepoints(statepoints))
        with open(fn, 'w') as file:
            file.write(json.dumps(tmp, indent=indent))

    def _get_statepoint_from_workspace(self, jobid):
        fn_manifest = os.path.join(self.workspace(), jobid, self.Job.FN_MANIFEST)
        try:
            with open(fn_manifest, 'r') as manifest:
                return json.load(manifest)
        except (IOError, ValueError) as error:
            if os.path.isfile(fn_manifest):
                msg = "Error while trying to access manifest file: "\
                      "'{}'. Error: '{}'.".format(fn_manifest, error)
                logger.critical(msg)
            raise KeyError(jobid)

    def get_statepoint(self, jobid, fn=None):
        """Get the statepoint associated with a job id.

        The statepoint is retrieved from the workspace or
        from the statepoints file if the former attempt fails.

        :param jobid: A job id to get the statepoint for.
        :type jobid: str
        :param fn: The filename of the file containing the statepoints,
            defaults to :const:`~signac.contrib.project.FN_STATEPOINTS`.
        :type fn: str
        :return: The statepoint.
        :rtype: dict
        :raises KeyError: If the statepoint associated with \
            jobid could not be found.

        See also :meth:`dump_statepoints`.
        """
        try:
            statepoint = self._get_statepoint_from_workspace(jobid)
        except KeyError:
            try:
                statepoint = self.read_statepoints(fn=fn)[jobid]
            except IOError as error:
                if not error.errno == errno.ENOENT:
                    raise
                raise KeyError(jobid)
        assert statepoint is not None
        assert str(self.open_job(statepoint)) == jobid
        return statepoint

    def create_linked_view(self, prefix=None, job_ids=None, index=None):
        """Create a persistent linked view of the selected data space..

        This method determines unique paths for each job based on the job's
        statepoint and creates symbolic links to the associated workspace
        directories. This is useful for browsing through the data space in a
        human-readable manner.

        Assuming that the parameter space is

            * a=0, b=0
            * a=1, b=0
            * a=2, b=0
            * ...,

        where *b* does not vary over all statepoints, this method will create
        the following *symbolic links* within the specified view prefix:

        .. code-block:: bash

            view/a/0/job -> /path/to/workspace/7f9fb369851609ce9cb91404549393f3
            view/a/1/job -> /path/to/workspace/017d53deb17a290d8b0d2ae02fa8bd9d
            ...

        .. note::

            To maximize the compactness of each view path, *b* which does not
            vary over the selected data space, is ignored.

        :param prefix:
            The path where the linked view will be created or updated.
        :type prefix:
            str
        :param job_ids:
            If None (the default), create the view for the complete data space,
            otherwise only for the sub space constituted by the provided job ids.
        :param index:
            A document index.
        """
        if prefix is None:
            prefix = 'view'
        if index is None:
            index = self.index(include_job_document=False)
        if job_ids is not None:
            if not isinstance(job_ids, set):
                job_ids = set(job_ids)
            index = [doc for doc in index if doc['_id'] in job_ids]
            if not job_ids.issubset({doc['_id'] for doc in index}):
                raise ValueError("Insufficient index for selected data space.")

        jsi = self.build_job_statepoint_index(exclude_const=True, index=index)
        links = dict()
        for path, job_id in _make_paths(jsi):
            links[path] = self.open_job(id=job_id).workspace()
        if not links:   # data space contains less than two elements
            for job in self.find_jobs():
                links['./job'] = job.workspace()
            assert len(links) < 2
        _update_view(prefix, links)

    def find_job_documents(self, filter=None):
        """Find all job documents in the project's workspace.

        This method iterates through all jobs or all jobs matching
        the filter and yields each job's document as a dict.
        Each dict additionally contains a field 'statepoint',
        with the job's statepoint and a field '_id', which is
        the job's id.

        :param filter: If not None,
            only find job documents matching filter.
        :type filter: mapping
        :yields: Instances of dict.
        :raises KeyError: If the job document already contains the fields
            '_id' or 'statepoint'."""
        for job in self.find_jobs(filter=filter):
            doc = dict(job.document)
            if '_id' in doc:
                raise KeyError(
                    "The job document already contains a field '_id'!")
            if 'statepoint' in doc:
                raise KeyError(
                    "The job document already contains a field 'statepoint'!")
            doc['_id'] = str(job)
            doc['statepoint'] = job.statepoint()
            yield doc

    def reset_statepoint(self, job, new_statepoint):
        """Reset the state point of job.

        .. danger::

            Use this function with caution! Resetting a job's state point,
            may sometimes be necessary, but can possibly lead to incoherent
            data spaces.

        :param job:
            The job, that should be reset to a new state point.
        :type job:
            :class:`~.contrib.job.Job`
        :param new_statepoint:
            The job's new state point.
        :type new_statepoint:
            mapping
        :raises RuntimeError:
            If a job associated with the new state point is already initialized.
        :raises OSError:
            If the move failed due to an unknown system related error.
        """
        job.reset_statepoint(new_statepoint=new_statepoint)

    def update_statepoint(self, job, update, overwrite=False):
        """Update the statepoint of this job.

        .. warning::

            While appending to a job's state point is generally safe,
            modifying existing parameters may lead to data
            inconsistency. Use the overwrite argument with caution!

        :param job:
            The job, whose statepoint shall be updated.
        :type job:
            :class:`~.contrib.job.Job`
        :param update:
            A mapping used for the statepoint update.
        :type update:
            mapping
        :param overwrite:
            Set to true, to ignore whether this update overwrites parameters,
            which are currently part of the job's state point. Use with caution!
        :raises KeyError:
            If the update contains keys, which are already part of the job's
            state point and overwrite is False.
        :raises RuntimeError:
            If a job associated with the new state point is already initialized.
        :raises OSError:
            If the move failed due to an unknown system related error.
        """
        job.update_statepoint(update=update, overwrite=overwrite)

    def clone(self, job):
        """Clone job into this project.

        Create an identical copy of job within this project.

        :param job: The job to copy into this project.
        :type job: :py:class:`~.Job`
        :returns: The job instance corresponding to the copied job.
        :rtype: :py:class:`~.Job`
        :raises DestinationExistsError: In case that a job with the same
            id is already initialized within this project.
        """
        dst = self.open_job(job.statepoint())
        try:
            shutil.copytree(job.workspace(), dst.workspace())
        except OSError as error:
            if error.errno == errno.EEXIST:
                raise DestinationExistsError(dst)
            else:
                raise
        return dst

    def repair(self):
        "Attempt to repair the workspace after it got corrupted."
        for job_dir in self._job_dirs():
            jobid = os.path.split(job_dir)[-1]
            fn_manifest = os.path.join(job_dir, self.Job.FN_MANIFEST)
            try:
                with open(fn_manifest) as manifest:
                    statepoint = json.load(manifest)
            except Exception as error:
                logger.warning(
                    "Encountered error while reading from '{}'. "
                    "Error: {}".format(fn_manifest, error))
                try:
                    logger.info("Attempt to recover statepoint from file.")
                    statepoint = self.get_statepoint(jobid)
                    self.open_job(statepoint)._create_directory(overwrite=True)
                except KeyError as error:
                    raise RuntimeWarning(
                        "Use write_statepoints() before attempting to repair!")
                except IOError as error:
                    if FN_STATEPOINTS in str(error):
                        raise RuntimeWarning(
                            "Use write_statepoints() before attempting to repair!")
                    raise
                except Exception:
                    logger.error("Attemp to repair job space failed.")
                    raise
                else:
                    logger.info("Successfully recovered state point.")

    def index(self, formats=None, depth=0,
              skip_errors=False, include_job_document=True):
        """Generate an index of the project's workspace.

        This generator function indexes every file in the project's
        workspace until the specified `depth`.
        The job document if it exists, is always indexed, other
        files need to be specified with the formats argument.

        .. code-block:: python

            for doc in project.index('.*\.txt', TextFile):
                print(doc)

        :param formats: The format definitions as mapping.
        :type formats: dict
        :param depth: Specifies the crawling depth.
            A value of 0 (default) means no limit.
        :type depth: int
        :param skip_errors: Skip all errors which occur during indexing.
            This is useful when trying to repair a broken workspace.
        :type skip_errors: bool
        :param include_job_document: Include the contents of job
            documents.
        :type include_job_document: bool
        :yields: index documents"""
        if formats is None:
            docs = _index_signac_project_workspace(
                root=self.workspace(),
                include_job_document=include_job_document,
                fn_statepoint=self.Job.FN_MANIFEST)
        else:
            class Crawler(SignacProjectCrawler):
                pass
            for pattern, fmt in formats.items():
                Crawler.define(pattern, fmt)
            crawler = Crawler(self.workspace())
            docs = crawler.crawl(depth=depth)
        if skip_errors:
            docs = _skip_errors(docs, logger.critical)
        for doc in docs:
            yield doc

    def create_access_module(self, formats=None, crawlername=None,
                             filename=None, master=True, depth=1):
        """Create the access module for indexing

        This method generates the acess module containing indexing
        directives for master crawlers.

        :param formats: The format definitions as mapping.
        :type formats: dict
        :param crawlername: Specify a name for the crawler class.
            Defaults to a name based on the project's name.
        :type crawlername: str
        :param filename: The name of the access module file.
            Defaults to the standard name and should ususally
            not be changed.
        :type filename: str
        :param master: If True, will add master crawler execution
            commands to the bottom of the file.
        :type master: bool
        :param depth: Specifies the depth of the master crawler
            definitions (if `master` is True). Defaults to 1 to
            reduce the crawling depth of the master crawler.
            A value of 0 means no limit.
        :type depth: int"""
        if crawlername is None:
            crawlername = str(self) + 'Crawler'
        if filename is None:
            filename = os.path.join(
                self.root_directory(),
                MasterCrawler.FN_ACCESS_MODULE)
        workspace = os.path.relpath(self.workspace(), self.root_directory())

        imports = set()
        if formats is None:
            definitions = ''
        else:
            dl = "{}.define('{}', {})"
            defs = list()
            for expr, fmt in formats.items():
                if is_string(fmt):
                    defs.append(dl.format(crawlername, expr, "'{}'".format(fmt)))
                else:
                    defs.append(dl.format(crawlername, expr, fmt.__name__))
                    imports.add(
                        'from {} import {}'.format(fmt.__module__, fmt.__name__))
            definitions = '\n'.join(defs)
        if master:
            imports.add('from signac.contrib import MasterCrawler')
        imports = '\n'.join(imports)

        module = ACCESS_MODULE_TEMPLATE.format(
            crawlername=crawlername,
            imports=imports,
            definitions=definitions,
            wd=workspace)
        if master:
            module += '\n\n' + ACCESS_MODULE_MC_TEMPLATE.format(
                depth=depth)

        with open(filename, 'wx' if six.PY2 else 'x') as file:
            file.write(module)
        logger.info("Created access module file '{}'.".format(filename))

    @classmethod
    def init_project(cls, name, root=None, workspace=None, make_dir=True):
        """Initialize a project with the given name.

        It is safe to call this function multiple times with
        the same arguments.
        However, a RuntimeError is raised in case where an
        existing project configuration would conflict with
        the provided initialization parameters.

        :param name: The name of the project to initialize.
        :type name: str
        :param root: The root directory for the project.
            Defaults to the current working directory.
        :type root: str
        :param workspace: The workspace directory for the project.
            Defaults to `$project_root/workspace`.
        :type workspace: str
        :param make_dir: Create the project root directory, if
            it does not exist yet.
        :type make_dir: bool
        :returns: The project handle of the initialized project.
        :rtype: :py:class:`~.Project`
        :raises RuntimeError: If the project root path already
            contains a conflicting project configuration."""
        if root is None:
            root = os.getcwd()
        try:
            project = cls.get_project(root=root)
        except LookupError:
            fn_config = os.path.join(root, 'signac.rc')
            if make_dir:
                _mkdir_p(os.path.dirname(fn_config))
            with open(fn_config, 'a') as config_file:
                config_file.write('project={}\n'.format(name))
                if workspace is not None:
                    config_file.write('workspace_dir={}\n'.format(workspace))
            project = cls.get_project(root=root)
            assert project.get_id() == str(name)
            return project
        else:
            try:
                assert project.get_id() == str(name)
                if workspace is not None:
                    assert os.path.realpath(workspace) \
                        == os.path.realpath(project.workspace())
                return project
            except AssertionError:
                raise RuntimeError(
                    "Failed to initialize project '{}'. Path '{}' already "
                    "contains a conflicting project configuration.".format(
                        name, os.path.abspath(root)))

    @classmethod
    def get_project(cls, root=None):
        """Find a project configuration and return the associated project.

        :param root: The project root directory.
            If no root directory is given, the next project found
            within or above the current working directory is returned.
        :type root: str
        :returns: The project handle.
        :raises LookupError: If no project configuration can be found."""
        config = load_config(root=root, local=root is not None)
        if 'project' not in config:
            raise LookupError(
                "Unable to determine project id for path '{}'.".format(
                    os.getcwd() if root is None else os.path.abspath(root)))
        return cls(config=config)


def _find_all_links(root, leaf='job'):
    for dirpath, dirnames, filenames in os.walk(root):
        for dirname in dirnames:
            if dirname == leaf:
                yield os.path.relpath(dirpath, root)
                break
        for filename in filenames:
            if filename == leaf:
                yield os.path.relpath(dirpath, root)
                break


class _Node(object):

    def __init__(self, name=None, value=None):
        self.name = name
        self.value = value
        self.children = dict()

    def get_child(self, name):
        return self.children.setdefault(name, type(self)(name))

    def __str__(self):
        return "_Node({}, {})".format(self.name, self.value)

    __repr__ = __str__


def _build_tree(paths):
    root = _Node()
    for path in paths:
        node = root
        for p in path.split(os.sep):
            node = node.get_child(p)
    return root


def _get_branches(root, branch=None):
    if branch is None:
        branch = list()
    else:
        branch = list(branch) + [root]
    if root.children:
        for child in root.children.values():
            for b in _get_branches(child, branch):
                yield b
    else:
        yield branch


def _color_path(root, path):
    root.value = True
    for name in path:
        root = root.get_child(name)
        root.value = True


def _find_dead_branches(root, branch=None):
    if branch is None:
        branch = list()
    else:
        branch = list(branch) + [root]
    if root.children:
        for child in root.children.values():
            for b in _find_dead_branches(child, branch):
                yield b
    if not root.value:
        yield branch


def _analyze_view(prefix, links, leaf='job'):
    logger.info("Analyzing view prefix '{}'...".format(prefix))
    existing_paths = {os.path.join(p, leaf) for p in _find_all_links(prefix, leaf)}
    existing_tree = _build_tree(existing_paths)
    for path in links:
        _color_path(existing_tree, path.split(os.sep))
    obsolete = []
    dead_branches = _find_dead_branches(existing_tree)
    for branch in reversed(sorted(dead_branches, key=lambda b: len(b))):
        if branch:
            obsolete.append(os.path.join(* (n.name for n in branch)))
    if '.' in obsolete:
        obsolete.remove('.')
    keep_or_update = existing_paths.intersection(links.keys())
    new = set(links.keys()).difference(keep_or_update)
    to_update = [p for p in keep_or_update if os.path.realpath(os.path.join(prefix, p)) != links[p]]
    return obsolete, to_update, new


def _update_view(prefix, links, leaf='job'):
    obsolete, to_update, new = _analyze_view(prefix, links)
    num_ops = len(obsolete) + 2 * len(to_update) + len(new)
    if num_ops:
        logger.info("Generating current view in '{}' ({} operations)...".format(prefix, num_ops))
    else:
        logger.info("View in '{}' is up to date.".format(prefix))
        return
    logger.debug("Removing {} obsolete links.".format(len(obsolete)))
    for path in obsolete:
        p = os.path.join(prefix, path)
        try:
            os.unlink(p)
        except OSError:
            os.rmdir(p)
    logger.debug("Creating {} new and updating {} existing links.".format(
        len(new), len(to_update)))
    for path in to_update:
        os.unlink(os.path.join(prefix, path))
    for path in chain(new, to_update):
        dst = os.path.join(prefix, path)
        src = os.path.relpath(links[path], os.path.split(dst)[0])
        _make_link(src, dst)


def _make_link(src, dst):
    try:
        os.makedirs(os.path.dirname(dst))
    # except FileExistsError:
    except OSError as error:
        if error.errno != errno.EEXIST:
            raise
    try:
        if six.PY2:
            os.symlink(src, dst)
        else:
            os.symlink(src, dst, target_is_directory=True)
    except OSError as error:
        if error.errno == errno.EEXIST:
            if os.path.realpath(src) == os.path.realpath(dst):
                return
        raise


def _make_urls(statepoints, key_set):
    "Create unique URLs for all jobs matching filter."
    for statepoint in statepoints:
        url = []
        for keys in key_set:
            url.append('.'.join(keys))
            v = statepoint
            for key in keys:
                v = v.get(key)
                if v is None:
                    break
            url.append(str(v))
        if len(url):
            yield statepoint, os.path.join(*url)


def _make_paths(sp_index, leaf='job'):
    tmp = collections.defaultdict(list)
    for key, jids in sp_index:
        for jid in jids:
            tmp[jid].append(key)
    for jid, sps in tmp.items():
        p = ('_'.join(str(x) for x in json.loads(sp)) for sp in sorted(sps))
        path = os.path.join(* list(p) + [leaf])
        yield path, jid


def _skip_errors(iterable, log=print):
    while True:
        try:
            yield next(iterable)
        except StopIteration:
            return
        except Exception as error:
            log(error)


class _JobsIterator(object):

    def __init__(self, project, ids):
        self._project = project
        self._ids = ids
        self._ids_iterator = iter(ids)

    def __len__(self):
        return len(self._ids)

    def __iter__(self):
        return self

    def __next__(self):
        return self._project.open_job(id=next(self._ids_iterator))

    next = __next__  # python 2.7 compatibility



def init_project(name, root=None, workspace=None, make_dir=True):
    """Initialize a project with the given name.

    It is safe to call this function multiple times with
    the same arguments.
    However, a RuntimeError is raised in case where an
    existing project configuration would conflict with
    the provided initialization parameters.

    :param name: The name of the project to initialize.
    :type name: str
    :param root: The root directory for the project.
        Defaults to the current working directory.
    :type root: str
    :param workspace: The workspace directory for the project.
        Defaults to `$project_root/workspace`.
    :type workspace: str
    :param make_dir: Create the project root directory, if
        it does not exist yet.
    :type make_dir: bool
    :returns: The project handle of the initialized project.
    :rtype: :py:class:`~.Project`
    :raises RuntimeError: If the project root path already
        contains a conflicting project configuration."""
    return Project.init_project(name=name, root=root, workspace=workspace, make_dir=make_dir)


def get_project(root=None):
    """Find a project configuration and return the associated project.

    :param root: The project root directory.
        If no root directory is given, the next project found
        within or above the current working directory is returned.
    :type root: str
    :returns: The project handle.
    :rtype: :py:class:`~.Project`
    :raises LookupError: If no project configuration can be found."""
    return Project.get_project(root=root)<|MERGE_RESOLUTION|>--- conflicted
+++ resolved
@@ -239,7 +239,6 @@
         "Return the number of initialized jobs."
         return len(list(self._job_dirs()))
 
-<<<<<<< HEAD
     def __contains__(self, job):
         """Determine whether job is in the project's data space.
 
@@ -249,9 +248,8 @@
         :rtype: bool
         """
         return job.get_id() in self.find_job_ids()
-=======
+
     __len__ = num_jobs
->>>>>>> 2d84b656
 
     def build_job_search_index(self, index, include=None, hash_=None):
         """Build a job search index.
