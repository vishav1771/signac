--- conflicted
+++ resolved
@@ -601,52 +601,6 @@
             if i % 3 == 0:
                 self._init_job(self.project_b.open_job({'a': i}))
 
-<<<<<<< HEAD
-    def test_mixed_same_data_type(self):
-        self._setup_mixed_same_data_type()
-        self.project_a.sync(self.project_b)
-        self.assertEqual(len(self.project_a), 3)
-
-    def _setup_mixed_diff_data_type(self):
-        for i in range(5,10):
-            self._init_job(self.project_a.open_job({'a': i}))
-            self._init_job(self.project_b.open_job({'a': i/100 }))
-
-    def test_mixed_diff_data_type(self):
-        self._setup_mixed_diff_data_type()
-        with self.assertRaises(SchemaSyncConflict):
-            self.project_a.sync(self.project_b)
-        with self.assertRaises(SchemaSyncConflict):
-            self.project_b.sync(self.project_a)
-        self.project_a.sync(self.project_b, check_schema=False)
-        self.assertEqual(len(self.project_a), 6)
-
-    def test_mixed_multiple_data_type(self):
-        """
-        Project_a containing 'a' of int 
-        Project_b containing 'a' of int and float
-        sync project_a as destination should fail as adding an extra type may lead to errors.
-
-        """"
-        self._setup_mixed_same_data_type()
-        self._setup_mixed_diff_data_type()
-        with self.assertRaises(SchemaSyncConflict):
-            self.project_a.sync(self.project_b)
-        self.project_b.sync(self.project_a)
-        self.assertEqual(len(self.project_a,8))
-        self.project_a.sync(self.project_b, check_schema=False)
-        self.assertEqual(len(self.project_a,8))
-
-    def test_mixed_diff_key():
-        for i in range(4):
-            self._init_job(self.project_a.open_job({'a': i}))
-            self._init_job(self.project_b.open_job({'b': i}))
-            with self.assertRaises(SchemaSyncConflict):
-                self.project_a.sync(self.project_b)
-            self.project_a.sync(self.project_b, check_schema=False)
-            self.assertEqual(len(self.project_a), 8)
-
-=======
     def test_mixed(self):
         self._setup_mixed()
         with pytest.raises(SchemaSyncConflict):
@@ -655,7 +609,6 @@
         assert len(self.project_b) == 2
         self.project_a.sync(self.project_b, check_schema=False)
         assert len(self.project_a) == 3
->>>>>>> c9810b97
 
     def _setup_jobs(self):
         for i in range(4):
