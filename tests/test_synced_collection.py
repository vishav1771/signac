--- conflicted
+++ resolved
@@ -74,14 +74,6 @@
         if self._type is not None:
             str(synced_collection) == str(synced_collection.to_base())
 
-<<<<<<< HEAD
-    def get_synced_dict(self, data=None):
-        dt = JSONDict(filename=self._fn_dict, data=data)
-        if data is not None:
-            dt.sync()
-        return dt
-=======
->>>>>>> 830660bd
 
 class TestJSONDict(TestSyncedCollectionBase):
 
@@ -351,14 +343,13 @@
         assert key in copy
         assert copy[key] == d
 
-<<<<<<< HEAD
-    def test_buffered_read_write(self):
-        jsd = self.get_synced_dict()
-        jsd2 = self.get_synced_dict()
+    def test_buffered_read_write(self, synced_collection, testdata):
+        jsd = synced_collection
+        jsd2 = synced_collection
         assert jsd == jsd2
         key = 'buffered_read_write'
-        d = self.get_testdata()
-        d2 = self.get_testdata()
+        d = testdata
+        d2 = testdata
         assert len(jsd) == 0
         assert len(jsd2) == 0
         with jsd.buffered() as b:
@@ -381,8 +372,6 @@
             assert key not in b
         assert key not in jsd
 
-    def test_write_invalid_type(self):
-=======
     def test_nested_dict(self, synced_collection):
         self._type = JSONDict
         sd = synced_collection
@@ -406,7 +395,6 @@
         assert isinstance(child3, JSONList)
 
     def test_write_invalid_type(self, synced_collection, testdata):
->>>>>>> 830660bd
         class Foo(object):
             pass
 
@@ -452,18 +440,7 @@
 
 class TestJSONList(TestSyncedCollectionBase):
 
-<<<<<<< HEAD
-    def get_synced_list(self, data=None):
-        ls = JSONList(filename=self._fn_dict, data=data)
-        if data is not None:
-            ls.sync()
-        return ls
-
-    def test_init(self):
-        self.get_synced_list()
-=======
     _type = JSONList
->>>>>>> 830660bd
 
     def test_isinstance(self, synced_collection):
         sl = synced_collection
@@ -642,13 +619,12 @@
         del sl
         assert copy[0] == d
 
-<<<<<<< HEAD
-    def test_buffered_read_write(self):
-        jsl = self.get_synced_list()
-        jsl2 = self.get_synced_list()
+    def test_buffered_read_write(self, synced_collection, testdata):
+        jsl = synced_collection
+        jsl2 = synced_collection
         assert jsl == jsl2
-        d = self.get_testdata()
-        d2 = self.get_testdata()
+        d = testdata
+        d2 = testdata
         assert len(jsl) == 0
         assert len(jsl2) == 0
         with jsl.buffered() as b:
@@ -671,25 +647,9 @@
             assert len(b) == 0
         assert len(jsl) == 0
 
-
-class TestNestedDict(TestJSONDict, TestJSONList):
-
-    def test_nested_dict(self):
-        sd = self.get_synced_dict()
-        sd['a'] = dict(a=dict())
-        child1 = sd['a']
-        child2 = sd['a']['a']
-        assert isinstance(child1, type(sd))
-        assert isinstance(child1, type(child2))
-
-    def test_nested_list(self):
-        sl = self.get_synced_list()
-        sl.extend([1, 2, 3])
-=======
     def test_nested_list(self, synced_collection):
         sl = synced_collection
         sl.reset([1, 2, 3])
->>>>>>> 830660bd
         sl.append([2, 4])
         child1 = sl[3]
         child2 = sl[3]
