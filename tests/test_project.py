# Copyright (c) 2017 The Regents of the University of Michigan
# All rights reserved.
# This software is licensed under the BSD 3-Clause License.
import io
import itertools
import json
import logging
import os
import pickle
import re
import string
import sys
import uuid
import warnings
from contextlib import contextmanager, redirect_stderr
from tarfile import TarFile
from tempfile import TemporaryDirectory
from time import time
from zipfile import ZipFile

import pytest
import test_h5store
from conftest import deprecated_in_version
from packaging import version
from test_job import TestJobBase

import signac
from signac.common.config import get_config
from signac.contrib.errors import (
    IncompatibleSchemaVersion,
    JobsCorruptedError,
    StatepointParsingError,
    WorkspaceError,
)
from signac.contrib.linked_view import _find_all_links
from signac.contrib.project import JobsCursor, Project  # noqa: F401
from signac.contrib.schema import ProjectSchema
from signac.errors import DestinationExistsError

try:
    import pandas  # noqa
except ImportError:
    PANDAS = False
else:
    PANDAS = True

try:
    import h5py  # noqa

    H5PY = True
except ImportError:
    H5PY = False

try:
    import numpy  # noqa

    NUMPY = True
except ImportError:
    NUMPY = False

# Skip linked view tests on Windows
WINDOWS = sys.platform == "win32"


# Make sure the jobs created for this test are unique.
test_token = {"test_token": str(uuid.uuid4())}


S_FORMAT1 = """{
 'a': 'int([0, 1, 2, ..., 8, 9], 10)',
 'b.b2': 'int([0, 1, 2, ..., 8, 9], 10)',
 'c.c2.c3.c4.c5': 'tuple([((0, 0, 0),), ((1, 0, 0),), ((2, 0, 0),), ..., ((8, 0, 0),), ((9, 0, 0),)], 10)',
 'const': 'int([0], 1)',
}"""  # noqa: E501


S_FORMAT2 = """{'a': 'int([0, 1, 2, ..., 8, 9], 10)',
 'b': {'b2': 'int([0, 1, 2, ..., 8, 9], 10)'},
 'c': {'c2': {...}},
 'const': 'int([0], 1)'}"""


class TestProjectBase(TestJobBase):
    pass


class TestProject(TestProjectBase):
    def test_get(self):
        pass

    def test_get_id(self):
        with pytest.deprecated_call():
            assert self.project.get_id() == "testing_test_project"
            assert str(self.project) == self.project.get_id()

    def test_property_id(self):
        assert self.project.id == "testing_test_project"
        assert str(self.project) == self.project.id

    def test_repr(self):
        repr(self.project)
        p = eval(repr(self.project))
        assert repr(p) == repr(self.project)
        assert p == self.project

    def test_str(self):
        str(self.project) == self.project.id

    def test_root_directory(self):
        assert self._tmp_pr == self.project.root_directory()

    def test_workspace_directory(self):
        assert self._tmp_wd == self.project.workspace()

    def test_config_modification(self):
        # In-memory modification of the project configuration is
        # deprecated as of 1.3, and will be removed in version 2.0.
        # This unit test should reflect that change beginning 2.0,
        # and check that the project configuration is immutable.
        self.project.config["foo"] = "bar"

    def test_workspace_directory_with_env_variable(self):
        os.environ["SIGNAC_ENV_DIR_TEST"] = self._tmp_wd
        self.project.config["workspace_dir"] = "${SIGNAC_ENV_DIR_TEST}"
        assert self._tmp_wd == self.project.workspace()

    def test_workspace_directory_exists(self):
        assert os.path.exists(self.project.workspace())

    def test_fn(self):
        assert self.project.fn("test/abc") == os.path.join(
            self.project.root_directory(), "test/abc"
        )

    def test_isfile(self):
        assert not self.project.isfile("test")
        with open(self.project.fn("test"), "w"):
            pass
        assert self.project.isfile("test")

    def test_document(self):
        assert not self.project.document
        assert len(self.project.document) == 0
        self.project.document["a"] = 42
        assert len(self.project.document) == 1
        assert self.project.document
        prj2 = type(self.project).get_project(root=self.project.root_directory())
        assert prj2.document
        assert len(prj2.document) == 1
        self.project.document.clear()
        assert not self.project.document
        assert len(self.project.document) == 0
        assert not prj2.document
        assert len(prj2.document) == 0
        self.project.document.a = {"b": 43}
        assert self.project.document == {"a": {"b": 43}}
        self.project.document.a.b = 44
        assert self.project.document == {"a": {"b": 44}}
        self.project.document = {"a": {"b": 45}}
        assert self.project.document == {"a": {"b": 45}}

    def test_doc(self):
        assert not self.project.doc
        assert len(self.project.doc) == 0
        self.project.doc["a"] = 42
        assert len(self.project.doc) == 1
        assert self.project.doc
        prj2 = type(self.project).get_project(root=self.project.root_directory())
        assert prj2.doc
        assert len(prj2.doc) == 1
        self.project.doc.clear()
        assert not self.project.doc
        assert len(self.project.doc) == 0
        assert not prj2.doc
        assert len(prj2.doc) == 0
        self.project.doc.a = {"b": 43}
        assert self.project.doc == {"a": {"b": 43}}
        self.project.doc.a.b = 44
        assert self.project.doc == {"a": {"b": 44}}
        self.project.doc = {"a": {"b": 45}}
        assert self.project.doc == {"a": {"b": 45}}

    @pytest.mark.skipif(not H5PY, reason="test requires the h5py package")
    @pytest.mark.skipif(not NUMPY, reason="test requires the numpy package")
    def test_data(self):
        with self.project.data:
            assert not self.project.data
            assert len(self.project.data) == 0
            self.project.data["a"] = 42
            assert len(self.project.data) == 1
            assert self.project.data
        prj2 = type(self.project).get_project(root=self.project.root_directory())
        with prj2.data:
            assert prj2.data
            assert len(prj2.data) == 1
        with self.project.data:
            self.project.data.clear()
            assert not self.project.data
            assert len(self.project.data) == 0
        with prj2.data:
            assert not prj2.data
            assert len(prj2.data) == 0
        with self.project.data:
            self.project.data.a = {"b": 43}
            assert self.project.data == {"a": {"b": 43}}
            self.project.data.a.b = 44
            assert self.project.data == {"a": {"b": 44}}
            self.project.data["c"] = numpy.zeros(10)
            numpy.testing.assert_array_equal(self.project.data["c"], numpy.zeros(10))
        # This setter will overwrite the file. We leave the context manager so
        # that the file is closed before overwriting it.
        self.project.data = {"a": {"b": 45}}
        assert self.project.data == {"a": {"b": 45}}

    def test_write_read_statepoint(self):
        statepoints = [{"a": i} for i in range(5)]
        self.project.dump_statepoints(statepoints)
        self.project.write_statepoints(statepoints)
        read = list(self.project.read_statepoints().values())
        assert len(read) == len(statepoints)
        more_statepoints = [{"b": i} for i in range(5, 10)]
        self.project.write_statepoints(more_statepoints)
        read2 = list(self.project.read_statepoints())
        assert len(read2) == len(statepoints) + len(more_statepoints)
        for id_ in self.project.read_statepoints().keys():
            with pytest.deprecated_call():
                self.project.get_statepoint(id_)

    def test_workspace_path_normalization(self):
        def norm_path(p):
            return os.path.abspath(os.path.expandvars(p))

        def root_path():
            # Returns 'C:\\' on Windows, '/' on other platforms
            return os.path.abspath(os.sep)

        assert self.project.workspace() == norm_path(self._tmp_wd)

        abs_path = os.path.join(root_path(), "path", "to", "workspace")
        self.project.config["workspace_dir"] = abs_path
        assert self.project.workspace() == norm_path(abs_path)

        rel_path = norm_path(os.path.join("path", "to", "workspace"))
        self.project.config["workspace_dir"] = rel_path
        assert self.project.workspace() == norm_path(
            os.path.join(self.project.root_directory(), self.project.workspace())
        )

    def test_no_workspace_warn_on_find(self, caplog):
        if os.path.exists(self.project.workspace()):
            os.rmdir(self.project.workspace())
        with caplog.at_level(logging.INFO):
            list(self.project.find_jobs())
            # Python < 3.8 will return 2 messages.
            # Python >= 3.8 will return 3 messages, because it determines the
            # length of the project one additional time during the list
            # constructor: https://bugs.python.org/issue33234
            assert len(caplog.records) in (2, 3)

    @pytest.mark.skipif(WINDOWS, reason="Symbolic links are unsupported on Windows.")
    def test_workspace_broken_link_error_on_find(self):
        wd = self.project.workspace()
        os.symlink(wd + "~", self.project.fn("workspace-link"))
        self.project.config["workspace_dir"] = "workspace-link"
        with pytest.raises(WorkspaceError):
            list(self.project.find_jobs())

    def test_workspace_read_only_path(self):
        # Create file where workspace would be, thus preventing the creation
        # of the workspace directory.
        if os.path.exists(self.project.workspace()):
            os.rmdir(self.project.workspace())
        with open(os.path.join(self.project.workspace()), "w"):
            pass

        with pytest.raises(OSError):  # Ensure that the file is in place.
            os.mkdir(self.project.workspace())

        assert issubclass(WorkspaceError, OSError)

        try:
            logging.disable(logging.ERROR)
            with pytest.raises(WorkspaceError):
                list(self.project.find_jobs())
        finally:
            logging.disable(logging.NOTSET)

        assert not os.path.isdir(self._tmp_wd)
        assert not os.path.isdir(self.project.workspace())

    def test_find_job_ids(self):
        statepoints = [{"a": i} for i in range(5)]
        for sp in statepoints:
<<<<<<< HEAD
            self.project.open_job(sp).document['b'] = sp['a']
        assert len(statepoints) == len(list(self.project.find_job_ids()))
        assert 1 == len(list(self.project.find_job_ids({'a': 0})))
        assert 0 == len(list(self.project.find_job_ids({'a': 5})))
        assert 1 == len(list(self.project.find_job_ids({'sp.a': 0})))
        assert 0 == len(list(self.project.find_job_ids({'sp.a': 5})))
        assert 1 == len(list(self.project.find_job_ids(doc_filter={'b': 0})))
        assert 0 == len(list(self.project.find_job_ids(doc_filter={'b': 5})))
        assert 1 == len(list(self.project.find_job_ids({'doc.b': 0})))
        assert 0 == len(list(self.project.find_job_ids({'doc.b': 5})))
        assert 1 == len(list(self.project.find_job_ids({'a': 0, 'doc.b': 0})))
        assert 1 == len(list(self.project.find_job_ids({'sp.a': 0, 'doc.b': 0})))
        assert 0 == len(list(self.project.find_job_ids({'sp.a': 0, 'doc.b': 5})))
        assert 0 == len(list(self.project.find_job_ids({'sp.a': 5, 'doc.b': 0})))
        assert 0 == len(list(self.project.find_job_ids({'sp.a': 5, 'doc.b': 5})))
        for job_id in self.project.find_job_ids():
            assert self.project.open_job(id=job_id).get_id() == job_id
        index = list(self.project.index())
        for job_id in self.project.find_job_ids(index=index):
            assert self.project.open_job(id=job_id).get_id() == job_id
=======
            self.project.open_job(sp).document["b"] = sp["a"]
>>>>>>> 258ba5ea
        with pytest.deprecated_call():
            assert len(statepoints) == len(list(self.project.find_job_ids()))
            assert 1 == len(list(self.project.find_job_ids({"a": 0})))
            assert 0 == len(list(self.project.find_job_ids({"a": 5})))
            assert 1 == len(list(self.project.find_job_ids(doc_filter={"b": 0})))
            assert 0 == len(list(self.project.find_job_ids(doc_filter={"b": 5})))
            for job_id in self.project.find_job_ids():
                assert self.project.open_job(id=job_id).id == job_id
            index = list(self.project.index())
            for job_id in self.project.find_job_ids(index=index):
                assert self.project.open_job(id=job_id).id == job_id

    def test_find_jobs(self):
        statepoints = [{"a": i} for i in range(5)]
        for sp in statepoints:
            self.project.open_job(sp).document["test"] = True
        assert len(self.project) == len(self.project.find_jobs())
        assert len(self.project) == len(self.project.find_jobs({}))
<<<<<<< HEAD
        assert 1 == len(list(self.project.find_jobs({'a': 0})))
        assert 0 == len(list(self.project.find_jobs({'a': 5})))
        assert 1 == len(list(self.project.find_jobs({'sp.a': 0})))
        assert 0 == len(list(self.project.find_jobs({'sp.a': 5})))
=======
        assert 1 == len(list(self.project.find_jobs({"a": 0})))
        assert 0 == len(list(self.project.find_jobs({"a": 5})))

    def test_find_jobs_JobsCursor_contains(self):
        statepoints = [{"a": i} for i in range(5)]
        for sp in statepoints:
            self.project.open_job(sp).document["test"] = True
        cursor_all = self.project.find_jobs()
        for sp in statepoints:
            assert self.project.open_job(sp) in cursor_all
        cursor_first = self.project.find_jobs(statepoints[0])
        for sp in statepoints:
            if sp["a"] == 0:
                assert self.project.open_job(sp) in cursor_first
            else:
                assert self.project.open_job(sp) not in cursor_first
        cursor_doc = self.project.find_jobs(doc_filter={"test": True})
        for sp in statepoints:
            assert self.project.open_job(sp) in cursor_doc
>>>>>>> 258ba5ea

    def test_find_jobs_next(self):
        statepoints = [{"a": i} for i in range(5)]
        for sp in statepoints:
            self.project.open_job(sp).init()
        jobs = self.project.find_jobs()
        for i in range(2):  # run this twice
            jobs_ = set()
            for i in range(len(self.project)):
                job = jobs.next()
                assert job in self.project
                jobs_.add(job)
            with pytest.raises(StopIteration):
                job = jobs.next()
            assert jobs_ == set(self.project)

    def test_find_jobs_arithmetic_operators(self):
        for i in range(10):
            self.project.open_job(dict(a=i)).init()
        assert len(self.project) == 10
        assert len(self.project.find_jobs({"a": {"$lt": 5}})) == 5
        assert len(self.project.find_jobs({"a.$lt": 5})) == 5

    def test_find_jobs_logical_operators(self):
        def assert_result_len(q, num):
            assert len(self.project.find_jobs(q)) == num

        for i in range(10):
<<<<<<< HEAD
            job = self.project.open_job({'a': i, 'b': {'c': i}}).init()
            job.doc.d = i
        assert len(self.project) == 10
        with pytest.raises(ValueError):
            list(self.project.find_jobs({'$and': {'foo': 'bar'}}))

        # implicit sp.-prefix
        assert_result_len({'$and': [{}, {'a': 0}]}, 1)
        assert_result_len({'$or': [{}, {'a': 0}]}, len(self.project))
        assert len(self.project) == 10
        with pytest.raises(ValueError):
            list(self.project.find_jobs({'$and': {'foo': 'bar'}}))
        assert_result_len({'$and': [{}, {'a': 0}]}, 1)
        assert_result_len({'$or': [{}, {'a': 0}]}, len(self.project))
        assert_result_len({'$and': [{'a': 0}, {'a': 1}]}, 0)
        assert_result_len({'$or': [{'a': 0}, {'a': 1}]}, 2)
        assert_result_len({'$and': [{'$and': [{'a': 0}, {'a': 1}]}]}, 0)
        assert_result_len({'$and': [{'$or': [{'a': 0}, {'a': 1}]}]}, 2)
        assert_result_len({'$or': [{'$or': [{'a': 0}, {'a': 1}]}]}, 2)
        assert_result_len({'$or': [{'$and': [{'a': 0}, {'a': 1}]}]}, 0)
        assert_result_len({'$and': [{}, {'b': {'c': 0}}]}, 1)
        assert_result_len({'$or': [{}, {'b': {'c': 0}}]}, len(self.project))
        assert_result_len({'$and': [{'b': {'c': 0}}, {'b': {'c': 1}}]}, 0)
        assert_result_len({'$or': [{'b': {'c': 0}}, {'b': {'c': 1}}]}, 2)
        assert_result_len({'$and': [{'$and': [{'b': {'c': 0}}, {'b': {'c': 1}}]}]}, 0)
        assert_result_len({'$and': [{'$or': [{'b': {'c': 0}}, {'b': {'c': 1}}]}]}, 2)
        assert_result_len({'$or': [{'$or': [{'b': {'c': 0}}, {'b': {'c': 1}}]}]}, 2)
        assert_result_len({'$or': [{'$and': [{'b': {'c': 0}}, {'b': {'c': 1}}]}]}, 0)

        # # explicit sp.-prefix
        assert_result_len({'$and': [{}, {'sp.a': 0}]}, 1)
        assert_result_len({'$or': [{}, {'sp.a': 0}]}, len(self.project))
        assert_result_len({'$and': [{'sp.a': 0}, {'sp.a': 1}]}, 0)
        assert_result_len({'$or': [{'sp.a': 0}, {'sp.a': 1}]}, 2)
        assert_result_len({'$and': [{'$and': [{'sp.a': 0}, {'sp.a': 1}]}]}, 0)
        assert_result_len({'$and': [{'$or': [{'sp.a': 0}, {'sp.a': 1}]}]}, 2)
        assert_result_len({'$or': [{'$or': [{'sp.a': 0}, {'sp.a': 1}]}]}, 2)
        assert_result_len({'$or': [{'$and': [{'sp.a': 0}, {'sp.a': 1}]}]}, 0)
        assert_result_len({'$and': [{}, {'sp.b': {'c': 0}}]}, 1)
        assert_result_len({'$and': [{}, {'sp.b.c': 0}]}, 1)
        assert_result_len({'$or': [{}, {'sp.b': {'c': 0}}]}, len(self.project))
        assert_result_len({'$or': [{}, {'sp.b.c': 0}]}, len(self.project))
        assert_result_len({'$and': [{'sp.b': {'c': 0}}, {'sp.b': {'c': 1}}]}, 0)
        assert_result_len({'$and': [{'sp.b': {'c': 0}}, {'sp.b.c': 1}]}, 0)
        assert_result_len({'$or': [{'sp.b': {'c': 0}}, {'sp.b': {'c': 1}}]}, 2)
        assert_result_len({'$or': [{'sp.b': {'c': 0}}, {'sp.b.c': 1}]}, 2)
        assert_result_len({'$and': [{'$and': [{'sp.b': {'c': 0}}, {'sp.b': {'c': 1}}]}]}, 0)
        assert_result_len({'$and': [{'$and': [{'sp.b.c': 0}, {'sp.b.c': 1}]}]}, 0)
        assert_result_len({'$and': [{'$or': [{'sp.b': {'c': 0}}, {'sp.b': {'c': 1}}]}]}, 2)
        assert_result_len({'$and': [{'$or': [{'sp.b.c': 0}, {'sp.b.c': 1}]}]}, 2)
        assert_result_len({'$or': [{'$or': [{'sp.b': {'c': 0}}, {'sp.b': {'c': 1}}]}]}, 2)
        assert_result_len({'$or': [{'$or': [{'sp.b.c': 0}, {'sp.b.c': 1}]}]}, 2)
        assert_result_len({'$or': [{'$and': [{'sp.b': {'c': 0}}, {'sp.b': {'c': 1}}]}]}, 0)
        assert_result_len({'$or': [{'$and': [{'sp.b.c': 0}, {'sp.b.c': 1}]}]}, 0)

        # Mixed filters

        assert_result_len({'$and': [{'sp': {'a': 0}}, {'doc': {'d': 0}}]}, 1)
        assert_result_len({'$and': [{'$and': [{'sp': {'a': 0}}, {'doc': {'d': 0}}]}]}, 1)
        assert_result_len({'$or': [{'sp': {'a': 0}}, {'doc': {'d': 0}}]}, 1)
        assert_result_len({'$or': [{'$and': [{'sp': {'a': 0}}, {'doc': {'d': 0}}]}]}, 1)
        assert_result_len({'$and': [{'sp': {'a': 0}}, {'doc': {'d': 1}}]}, 0)
        assert_result_len({'$and': [{'$and': [{'sp': {'a': 0}}, {'doc': {'d': 1}}]}]}, 0)
        assert_result_len({'$or': [{'sp': {'a': 0}}, {'doc': {'d': 1}}]}, 2)

        assert_result_len({'$and': [{'sp.a': 0}, {'doc': {'d': 0}}]}, 1)
        assert_result_len({'$or': [{'sp.a': 0}, {'doc': {'d': 0}}]}, 1)
        assert_result_len({'$and': [{'sp.a': 0}, {'doc': {'d': 1}}]}, 0)
        assert_result_len({'$or': [{'sp.a': 0}, {'doc': {'d': 1}}]}, 2)

        assert_result_len({'$and': [{'sp.a': 0}, {'doc.d': 0}]}, 1)
        assert_result_len({'$or': [{'sp.a': 0}, {'doc.d': 0}]}, 1)
        assert_result_len({'$and': [{'sp.a': 0}, {'doc.d': 1}]}, 0)
        assert_result_len({'$or': [{'sp.a': 0}, {'doc.d': 1}]}, 2)
=======
            self.project.open_job({"a": i, "b": {"c": i}}).init()
        assert len(self.project) == 10
        with pytest.raises(ValueError):
            list(self.project.find_jobs({"$and": {"foo": "bar"}}))
        assert len(self.project.find_jobs({"$and": [{}, {"a": 0}]})) == 1
        assert len(self.project.find_jobs({"$or": [{}, {"a": 0}]})) == len(self.project)
        q = {"$and": [{"a": 0}, {"a": 1}]}
        assert len(self.project.find_jobs(q)) == 0
        q = {"$or": [{"a": 0}, {"a": 1}]}
        assert len(self.project.find_jobs(q)) == 2
        q = {"$and": [{"$and": [{"a": 0}, {"a": 1}]}]}
        assert len(self.project.find_jobs(q)) == 0
        q = {"$and": [{"$or": [{"a": 0}, {"a": 1}]}]}
        assert len(self.project.find_jobs(q)) == 2
        q = {"$or": [{"$or": [{"a": 0}, {"a": 1}]}]}
        assert len(self.project.find_jobs(q)) == 2
        q = {"$or": [{"$and": [{"a": 0}, {"a": 1}]}]}
        assert len(self.project.find_jobs(q)) == 0
        assert len(self.project.find_jobs({"$and": [{}, {"b": {"c": 0}}]})) == 1
        assert len(self.project.find_jobs({"$or": [{}, {"b": {"c": 0}}]})) == len(
            self.project
        )
        q = {"$and": [{"b": {"c": 0}}, {"b": {"c": 1}}]}
        assert len(self.project.find_jobs(q)) == 0
        q = {"$or": [{"b": {"c": 0}}, {"b": {"c": 1}}]}
        assert len(self.project.find_jobs(q)) == 2
        q = {"$and": [{"$and": [{"b": {"c": 0}}, {"b": {"c": 1}}]}]}
        assert len(self.project.find_jobs(q)) == 0
        q = {"$and": [{"$or": [{"b": {"c": 0}}, {"b": {"c": 1}}]}]}
        assert len(self.project.find_jobs(q)) == 2
        q = {"$or": [{"$or": [{"b": {"c": 0}}, {"b": {"c": 1}}]}]}
        assert len(self.project.find_jobs(q)) == 2
        q = {"$or": [{"$and": [{"b": {"c": 0}}, {"b": {"c": 1}}]}]}
        assert len(self.project.find_jobs(q)) == 0
>>>>>>> 258ba5ea

    def test_num_jobs(self):
        statepoints = [{"a": i} for i in range(5)]
        for sp in statepoints:
            self.project.open_job(sp).init()
        assert len(statepoints) == self.project.num_jobs()
        assert len(statepoints) == len(self.project)
        assert len(statepoints) == len(self.project.find_jobs())

    def test_len_find_jobs(self):
        statepoints = [{"a": i, "b": i < 3} for i in range(5)]
        for sp in statepoints:
            self.project.open_job(sp).init()
        assert len(self.project) == len(self.project.find_jobs())
        assert 3 == len(self.project.find_jobs({"b": True}))

    def test_iteration(self):
        statepoints = [{"a": i, "b": i < 3} for i in range(5)]
        for sp in statepoints:
            self.project.open_job(sp).init()
        for i, job in enumerate(self.project):
            pass
        assert i == len(self.project) - 1

    def test_open_job_by_id(self):
        statepoints = [{"a": i} for i in range(5)]
        jobs = [self.project.open_job(sp) for sp in statepoints]
        self.project._sp_cache.clear()
        try:
            logging.disable(logging.WARNING)
            for job in jobs:
                with pytest.raises(KeyError):
                    self.project.open_job(id=str(job))
            for job in jobs:
                job.init()
            for job in jobs:
                self.project.open_job(id=str(job))
            with pytest.raises(KeyError):
                self.project.open_job(id="abc")
            with pytest.raises(ValueError):
                self.project.open_job()
            with pytest.raises(ValueError):
                self.project.open_job(statepoints[0], id=str(jobs[0]))
        finally:
            logging.disable(logging.NOTSET)

    def test_open_job_no_id_or_statepoint(self):
        with pytest.raises(ValueError):
            self.project.open_job()

    def test_open_job_by_abbreviated_id(self):
        statepoints = [{"a": i} for i in range(5)]
        [self.project.open_job(sp).init() for sp in statepoints]
        aid_len = self.project.min_len_unique_id()
        for job in self.project.find_jobs():
            aid = job.id[:aid_len]
            assert self.project.open_job(id=aid) == job
        with pytest.raises(LookupError):
            for job in self.project.find_jobs():
                self.project.open_job(id=job.id[: aid_len - 1])
        with pytest.raises(KeyError):
            self.project.open_job(id="abc")

    def test_missing_statepoint_file(self):
        job = self.project.open_job(dict(a=0))
        job.init()

        os.remove(job.fn(job.FN_MANIFEST))

        self.project._sp_cache.clear()
        self.project._remove_persistent_cache_file()
        try:
            logging.disable(logging.CRITICAL)
            with pytest.raises(JobsCorruptedError):
                self.project.open_job(id=job.id).init()
        finally:
            logging.disable(logging.NOTSET)

    def test_corrupted_statepoint_file(self):
        job = self.project.open_job(dict(a=0))
        job.init()

        # overwrite state point manifest file
        with open(job.fn(job.FN_MANIFEST), "w"):
            pass

        self.project._sp_cache.clear()
        self.project._remove_persistent_cache_file()
        try:
            logging.disable(logging.CRITICAL)
            with pytest.raises(JobsCorruptedError):
                # Accessing the job state point triggers validation of the
                # state point manifest file
                self.project.open_job(id=job.id).statepoint
            with pytest.raises(JobsCorruptedError):
                # Initializing the job state point triggers validation of the
                # state point manifest file
                self.project.open_job(id=job.id).init()
        finally:
            logging.disable(logging.NOTSET)
        # Ensure that the corrupted manifest still exists
        assert os.path.exists(job.fn(job.FN_MANIFEST))

    def test_rename_workspace(self):
        job = self.project.open_job(dict(a=0))
        job.init()
        # First, we move the job to the wrong directory.
        wd = job.workspace()
        wd_invalid = os.path.join(self.project.workspace(), "0" * 32)
        os.replace(wd, wd_invalid)  # Move to incorrect id.
        assert not os.path.exists(job.workspace())

        try:
            logging.disable(logging.CRITICAL)

            # This should raise an error when calling check().
            with pytest.raises(JobsCorruptedError):
                self.project.check()

            # The repair attempt should be successful.
            self.project.repair()
            self.project.check()

            # We corrupt it again, but this time ...
            os.replace(wd, wd_invalid)
            with pytest.raises(JobsCorruptedError):
                self.project.check()
            #  ... we reinitalize the initial job, ...
            job.init()
            with pytest.raises(JobsCorruptedError):
                # ... which means the repair attempt must fail.
                self.project.repair()
            with pytest.raises(JobsCorruptedError):
                self.project.check()
            # Some manual clean-up should get things back on track.
            job.remove()
            with pytest.raises(JobsCorruptedError):
                self.project.check()
            self.project.repair()
            self.project.check()
        finally:
            logging.disable(logging.NOTSET)

    def test_repair_corrupted_workspace(self):
        statepoints = [{"a": i} for i in range(5)]
        for sp in statepoints:
            self.project.open_job(sp).init()

        for i, job in enumerate(self.project):
            pass
        assert i == 4

        # no manifest file
        with self.project.open_job(statepoints[0]) as job:
            os.remove(job.FN_MANIFEST)
        # blank manifest file
        with self.project.open_job(statepoints[1]) as job:
            with open(job.FN_MANIFEST, "w"):
                pass

        # Need to clear internal and persistent cache to encounter error.
        self.project._sp_cache.clear()
        self.project._remove_persistent_cache_file()

        # Ensure that state point hash table does not exist.
        assert not os.path.isfile(self.project.fn(self.project.FN_STATEPOINTS))

        # disable logging temporarily
        try:
            logging.disable(logging.CRITICAL)

            # Iterating through the jobs should now result in an error.
            with pytest.raises(JobsCorruptedError):
                for job in self.project:
                    # Accessing the job state point triggers validation of the
                    # state point manifest file
                    job.statepoint

            with pytest.raises(JobsCorruptedError):
                self.project.repair()

            self.project.write_statepoints(statepoints)
            self.project.repair()

            os.remove(self.project.fn(self.project.FN_STATEPOINTS))
            self.project._sp_cache.clear()
            for job in self.project:
                pass
        finally:
            logging.disable(logging.NOTSET)

    def test_index(self):
        docs = list(self.project.index(include_job_document=True))
        assert len(docs) == 0
        docs = list(self.project.index(include_job_document=False))
        assert len(docs) == 0
        statepoints = [{"a": i} for i in range(5)]
        for sp in statepoints:
            self.project.open_job(sp).document["test"] = True
        job_ids = {job.id for job in self.project.find_jobs()}
        docs = list(self.project.index())
        job_ids_cmp = {doc["_id"] for doc in docs}
        assert job_ids == job_ids_cmp
        assert len(docs) == len(statepoints)
        for sp in statepoints:
            with self.project.open_job(sp):
                with open("test.txt", "w"):
                    pass
        docs = list(
            self.project.index(
                {".*" + re.escape(os.path.sep) + r"test\.txt": "TextFile"}
            )
        )
        assert len(docs) == 2 * len(statepoints)
        assert len({doc["_id"] for doc in docs}) == len(docs)

    # Index schema is changed
    @pytest.mark.xfail()
    def test_signac_project_crawler(self):
        statepoints = [{"a": i} for i in range(5)]
        for sp in statepoints:
            self.project.open_job(sp).document["test"] = True
        job_ids = {job.id for job in self.project.find_jobs()}
        index = {}
        for doc in self.project.index():
            index[doc["_id"]] = doc
        assert len(index) == len(job_ids)
        assert set(index.keys()) == set(job_ids)
        crawler = signac.contrib.SignacProjectCrawler(self.project.root_directory())
        index2 = {}
        for doc in crawler.crawl():
            index2[doc["_id"]] = doc
        for _id, _id2 in zip(index, index2):
            assert _id == _id2
            assert index[_id] == index2[_id]
        assert index == index2
        for job in self.project.find_jobs():
            with open(job.fn("test.txt"), "w") as file:
                file.write("test\n")
        formats = {r".*" + re.escape(os.path.sep) + r"test\.txt": "TextFile"}
        index = {}
        for doc in self.project.index(formats):
            index[doc["_id"]] = doc
        assert len(index) == 2 * len(job_ids)

        class Crawler(signac.contrib.SignacProjectCrawler):
            called = False

            def process(self_, doc, dirpath, fn):
                Crawler.called = True
                doc = super().process(doc=doc, dirpath=dirpath, fn=fn)
                if "format" in doc and doc["format"] is None:
                    assert doc["_id"] == doc["signac_id"]
                return doc

        for p, fmt in formats.items():
            with pytest.deprecated_call():
                Crawler.define(p, fmt)
        index2 = {}
        for doc in Crawler(root=self.project.root_directory()).crawl():
            index2[doc["_id"]] = doc
        assert index == index2
        assert Crawler.called

    def test_custom_project(self):
        class CustomProject(signac.Project):
            pass

        project = CustomProject.get_project(root=self.project.root_directory())
        assert isinstance(project, signac.Project)
        assert isinstance(project, CustomProject)

    def test_custom_job_class(self):
        class CustomJob(signac.contrib.job.Job):
            def __init__(self, *args, **kwargs):
                super().__init__(*args, **kwargs)

        class CustomProject(signac.Project):
            Job = CustomJob

        project = CustomProject.get_project(root=self.project.root_directory())
        assert isinstance(project, signac.Project)
        assert isinstance(project, CustomProject)
        job = project.open_job(dict(a=0))
        assert isinstance(job, CustomJob)
        assert isinstance(job, signac.contrib.job.Job)

    def test_project_contains(self):
        job = self.open_job(dict(a=0))
        assert job not in self.project
        job.init()
        assert job in self.project

    def test_JobsCursor_contains(self):
        cursor = self.project.find_jobs()
        job = self.open_job(dict(a=0))
        assert job not in cursor
        job.init()
        assert job in cursor

    def test_job_move(self):
        root = self._tmp_dir.name
        project_a = signac.init_project("ProjectA", os.path.join(root, "a"))
        project_b = signac.init_project("ProjectB", os.path.join(root, "b"))
        job = project_a.open_job(dict(a=0))
        job_b = project_b.open_job(dict(a=0))
        assert job != job_b
        assert job not in project_a
        assert job not in project_b
        job.init()
        assert job in project_a
        assert job not in project_b
        job.move(project_b)
        assert job in project_b
        assert job not in project_a
        assert job == job_b
        assert hash(job) == hash(job_b)
        with job:
            job.document["a"] = 0
            with open("hello.txt", "w") as file:
                file.write("world!")
        job_ = project_b.open_job(job.statepoint())
        assert job == job_
        assert hash(job) == hash(job_)
        assert job_ == job_b
        assert hash(job_) == hash(job_b)
        assert job_.isfile("hello.txt")
        assert job_.document["a"] == 0

    def test_job_clone(self):
        root = self._tmp_dir.name
        project_a = signac.init_project("ProjectA", os.path.join(root, "a"))
        project_b = signac.init_project("ProjectB", os.path.join(root, "b"))
        job_a = project_a.open_job(dict(a=0))
        assert job_a not in project_a
        assert job_a not in project_b
        with job_a:
            job_a.document["a"] = 0
            with open("hello.txt", "w") as file:
                file.write("world!")
        assert job_a in project_a
        assert job_a not in project_b
        job_b = project_b.clone(job_a)
        assert job_a in project_a
        assert job_a in project_b
        assert job_b in project_a
        assert job_b in project_b
        assert job_a.document == job_b.document
        assert job_a.isfile("hello.txt")
        assert job_b.isfile("hello.txt")
        with pytest.raises(DestinationExistsError):
            project_b.clone(job_a)
        try:
            project_b.clone(job_a)
        except DestinationExistsError as error:
            assert error.destination != job_a
            assert error.destination == job_b

    def test_schema_init(self):
        s = ProjectSchema()
        assert len(s) == 0
        assert not s

    def test_schema(self):
        for i in range(10):
            self.project.open_job(
                {
                    "const": 0,
                    "const2": {"const3": 0},
                    "a": i,
                    "b": {"b2": i},
                    "c": [i if i % 2 else None, 0, 0],
                    "d": [[i, 0, 0]],
                    "e": {"e2": [i, 0, 0]} if i % 2 else 0,  # heterogeneous!
                    "f": {"f2": [[i, 0, 0]]},
                }
            ).init()

        s = self.project.detect_schema()
        assert len(s) == 9
        for k in "const", "const2.const3", "a", "b.b2", "c", "d", "e.e2", "f.f2":
            assert k in s
            assert k.split(".") in s
            # The following calls should not error out.
            s[k]
            s[k.split(".")]
        repr(s)
        assert s.format() == str(s)
        s = self.project.detect_schema(exclude_const=True)
        assert len(s) == 7
        assert "const" not in s
        assert ("const2", "const3") not in s
        assert "const2.const3" not in s
        assert type not in s["e"]

    def test_schema_subset(self):
        for i in range(5):
            self.project.open_job(dict(a=i)).init()
        s_sub = self.project.detect_schema()
        for i in range(10):
            self.project.open_job(dict(a=i)).init()

        assert s_sub != self.project.detect_schema()
        s = self.project.detect_schema(subset=self.project.find_jobs({"a.$lt": 5}))
        assert s == s_sub
        s = self.project.detect_schema(
            subset=[job.id for job in self.project.find_jobs({"a.$lt": 5})]
        )
        assert s == s_sub

    def test_schema_eval(self):
        for i in range(10):
            for j in range(10):
                self.project.open_job(dict(a=i, b=j)).init()
        s = self.project.detect_schema()
        assert s == s(self.project)
        assert s == s([job.sp for job in self.project])
        # Check that it works with iterables that can only be consumed once
        assert s == s(job.sp for job in self.project)

    def test_schema_difference(self):
        def get_sp(i):
            return {
                "const": 0,
                "const2": {"const3": 0},
                "a": i,
                "b": {"b2": i},
                "c": [i, 0, 0],
                "d": [[i, 0, 0]],
                "e": {"e2": [i, 0, 0]},
                "f": {"f2": [[i, 0, 0]]},
            }

        for i in range(10):
            self.project.open_job(get_sp(i)).init()

        s = self.project.detect_schema()
        s2 = self.project.detect_schema()
        s3 = self.project.detect_schema(exclude_const=True)
        s4 = self.project.detect_schema(exclude_const=True)

        assert len(s) == 8
        assert len(s2) == 8
        assert len(s3) == 6
        assert len(s4) == 6

        assert s == s2
        assert s != s3
        assert s != s4
        assert s3 == s4

        assert len(s.difference(s3)) == len(s) - len(s3)
        self.project.open_job(get_sp(11)).init()
        s_ = self.project.detect_schema()
        s3_ = self.project.detect_schema(exclude_const=True)

        assert s != s_
        assert s3 != s3_
        assert s.difference(s_) == s3.difference(s3_)
        assert len(s.difference(s_, ignore_values=True)) == 0
        assert len(s3.difference(s3_, ignore_values=True)) == 0

    def test_schema_format(self):
        for i in range(10):
            self.project.open_job(
                {
                    "const": 0,
                    "a": i,
                    "b": {"b2": i},
                    "c": {"c2": {"c3": {"c4": {"c5": [[i, 0, 0]]}}}},
                }
            ).init()

        s = self.project.detect_schema()
        s_format1 = s.format()
        s_format2 = s.format(depth=2)

        assert S_FORMAT1 == s_format1
        assert S_FORMAT2 == s_format2

    def test_jobs_groupby(self):
        def get_sp(i):
            return {"a": i, "b": i % 2, "c": i % 3}

        def get_doc(i):
            i += 1
            return {
                'a': i,
                'b': i % 2,
                'c': i % 3
            }

        for i in range(12):
            job = self.project.open_job(get_sp(i)).init()
            job.document = get_doc(i)

        for k, g in self.project.groupby("a"):
            assert len(list(g)) == 1
            for job in list(g):
                assert job.sp["a"] == k
        for k, g in self.project.groupby("b"):
            assert len(list(g)) == 6
            for job in list(g):
                assert job.sp["b"] == k
        assert len(list(self.project.groupby("d"))) == 0
        for k, g in self.project.groupby("d", default=-1):
            assert k == -1
            assert len(list(g)) == len(self.project)
        for k, g in self.project.groupby(("b", "c")):
            assert len(list(g)) == 2
            for job in list(g):
                assert job.sp["b"] == k[0]
                assert job.sp["c"] == k[1]
        for k, g in self.project.groupby(lambda job: job.sp["a"] % 4):
            assert len(list(g)) == 3
            for job in list(g):
                assert job.sp["a"] % 4 == k
        for k, g in self.project.groupby(lambda job: str(job)):
            assert len(list(g)) == 1
            for job in list(g):
                assert str(job) == k
        group_count = 0
        for k, g in self.project.groupby():
            assert len(list(g)) == 1
            group_count = group_count + 1
            for job in list(g):
                assert str(job) == k
        assert group_count == len(list(self.project.find_jobs()))

<<<<<<< HEAD
        # using sp.key and doc.key
        for k, g in self.project.groupby('sp.a'):
            assert len(list(g)) == 1
            for job in list(g):
                assert job.sp['a'] == k

        assert len(list(self.project.groupby('d'))) == 0
        for k, g in self.project.groupby('sp.d', default=-1):
            assert k == -1
            assert len(list(g)) == len(self.project)

        for k, g in self.project.groupby(('sp.b', 'c')):
            assert len(list(g)) == 2
            for job in list(g):
                assert job.sp['b'] == k[0]
                assert job.sp['c'] == k[1]

        for k, g in self.project.groupby('doc.a'):
            assert len(list(g)) == 1
            for job in list(g):
                assert job.document['a'] == k

        assert len(list(self.project.groupby('doc.d'))) == 0
        for k, g in self.project.groupby('doc.d', default=-1):
            assert k == -1
            assert len(list(g)) == len(self.project)

        for k, g in self.project.groupby(('doc.b', 'doc.c')):
            assert len(list(g)) == 2
            for job in list(g):
                assert job.document['b'] == k[0]
                assert job.document['c'] == k[1]

        for k, g in self.project.groupby(('b', 'doc.c')):
            assert len(list(g)) == 2
            for job in list(g):
                assert job.sp['b'] == k[0]
                assert job.document['c'] == k[1]

        for k, g in self.project.groupby(('sp.b', 'doc.c')):
            assert len(list(g)) == 2
            for job in list(g):
                assert job.sp['b'] == k[0]
                assert job.document['c'] == k[1]

        self.project.open_job({'a': 20}).init()
        for k, g in self.project.groupby('b'):
=======
        self.project.open_job({"a": 20}).init()
        for k, g in self.project.groupby("b"):
>>>>>>> 258ba5ea
            assert len(list(g)) == 6
            for job in list(g):
                assert job.sp["b"] == k
        for k, g in self.project.groupby(("b", "c")):
            assert len(list(g)) == 2
            for job in list(g):
                assert job.sp["b"] == k[0]
                assert job.sp["c"] == k[1]

    def test_jobs_groupbydoc(self):
        def get_doc(i):
            return {"a": i, "b": i % 2, "c": i % 3}

        for i in range(12):
<<<<<<< HEAD
            job = self.project.open_job({'i': i}).init()
=======
            job = self.project.open_job({"i": i})
            job.init()
>>>>>>> 258ba5ea
            job.document = get_doc(i)

        for k, g in self.project.groupbydoc("a"):
            assert len(list(g)) == 1
            for job in list(g):
                assert job.document["a"] == k
        for k, g in self.project.groupbydoc("b"):
            assert len(list(g)) == 6
            for job in list(g):
                assert job.document["b"] == k
        with pytest.raises(KeyError):
            for k, g in self.project.groupbydoc("d"):
                pass
        for k, g in self.project.groupbydoc("d", default=-1):
            assert k == -1
            assert len(list(g)) == len(self.project)
        for k, g in self.project.groupbydoc(("b", "c")):
            assert len(list(g)) == 2
            for job in list(g):
                assert job.document["b"] == k[0]
                assert job.document["c"] == k[1]
        for k, g in self.project.groupbydoc(lambda doc: doc["a"] % 4):
            assert len(list(g)) == 3
            for job in list(g):
                assert job.document["a"] % 4 == k
        for k, g in self.project.groupbydoc(lambda doc: str(doc)):
            assert len(list(g)) == 1
            for job in list(g):
                assert str(job.document) == k
        group_count = 0
        for k, g in self.project.groupbydoc():
            assert len(list(g)) == 1
            group_count = group_count + 1
            for job in list(g):
                assert str(job) == k
        assert group_count == len(list(self.project.find_jobs()))

    def test_temp_project(self):
        with self.project.temporary_project() as tmp_project:
            assert len(tmp_project) == 0
            tmp_root_dir = tmp_project.root_directory()
            assert os.path.isdir(tmp_root_dir)
            for i in range(10):  # init some jobs
                tmp_project.open_job(dict(a=i)).init()
            assert len(tmp_project) == 10
        assert not os.path.isdir(tmp_root_dir)

    def test_access_module(self):
        with deprecated_in_version("1.5"):
            self.project.create_access_module()


class TestProjectExportImport(TestProjectBase):
    def test_export(self):
        prefix_data = os.path.join(self._tmp_dir.name, "data")
        for i in range(10):
            self.project.open_job(dict(a=i)).init()
        ids_before_export = {job.id for job in self.project.find_jobs()}
        self.project.export_to(target=prefix_data)
        assert len(self.project) == 10
        assert len(os.listdir(prefix_data)) == 1
        assert len(os.listdir(os.path.join(prefix_data, "a"))) == 10
        for i in range(10):
            assert os.path.isdir(os.path.join(prefix_data, "a", str(i)))
        assert ids_before_export == {job.id for job in self.project.find_jobs()}

    def test_export_single_job(self):
        prefix_data = os.path.join(self._tmp_dir.name, "data")
        for i in range(1):
            self.project.open_job(dict(a=i)).init()

        ids_before_export = {job.id for job in self.project.find_jobs()}
        self.project.export_to(target=prefix_data)
        assert len(self.project) == 1
        assert len(os.listdir(prefix_data)) == 1
        assert ids_before_export == {job.id for job in self.project.find_jobs()}

    def test_export_custom_path_function(self):
        prefix_data = os.path.join(self._tmp_dir.name, "data")
        for i in range(10):
            self.project.open_job(dict(a=i)).init()
        ids_before_export = {job.id for job in self.project.find_jobs()}

        with pytest.raises(RuntimeError):
            self.project.export_to(target=prefix_data, path=lambda job: "non_unique")

        self.project.export_to(
            target=prefix_data, path=lambda job: os.path.join("my_a", str(job.sp.a))
        )

        assert len(self.project) == 10
        assert len(os.listdir(prefix_data)) == 1
        assert len(os.listdir(os.path.join(prefix_data, "my_a"))) == 10
        for i in range(10):
            assert os.path.isdir(os.path.join(prefix_data, "my_a", str(i)))
        assert ids_before_export == {job.id for job in self.project.find_jobs()}

    def test_export_custom_path_string_modify_tree_flat(self):
        prefix_data = os.path.join(self._tmp_dir.name, "data")
        for a_value in range(10):
            for b_value in range(2):
                for c_value in range(2):
                    for d_value in range(2):
                        self.project.open_job(
                            dict(a=a_value, b=b_value, c=c_value, d=d_value)
                        ).init()
        ids_before_export = {job.id for job in self.project.find_jobs()}

        with pytest.raises(RuntimeError):
            self.project.export_to(target=prefix_data, path="non_unique")

        self.project.export_to(
            target=prefix_data, path=os.path.join("a", "{a}", "b", "{b}", "{{auto:_}}")
        )

        assert len(self.project) == 80
        assert len(os.listdir(prefix_data)) == 1
        assert len(os.listdir(os.path.join(prefix_data, "a"))) == 10
        for a_value in range(10):
            for b_value in range(2):
                for c_value in range(2):
                    for d_value in range(2):
                        assert os.path.isdir(
                            os.path.join(
                                prefix_data,
                                "a",
                                str(a_value),
                                "b",
                                str(b_value),
                                "c_%d_d_%d" % (c_value, d_value),
                            )
                        )
        assert ids_before_export == {job.id for job in self.project.find_jobs()}

    def test_export_custom_path_string_modify_tree_tree(self):
        prefix_data = os.path.join(self._tmp_dir.name, "data")
        for a_value in range(10):
            for b_value in range(2):
                for c_value in range(2):
                    for d_value in range(2):
                        self.project.open_job(
                            dict(a=a_value, b=b_value, c=c_value, d=d_value)
                        ).init()
        ids_before_export = {job.id for job in self.project.find_jobs()}

        with pytest.raises(RuntimeError):
            self.project.export_to(target=prefix_data, path="non_unique")

        self.project.export_to(
            target=prefix_data, path=os.path.join("c", "{c}", "b", "{b}", "{{auto}}")
        )

        assert len(self.project) == 80
        assert len(os.listdir(prefix_data)) == 1
        # self.assertEqual(len(os.listdir(os.path.join(prefix_data, 'a'))), 10)
        for a_value in range(10):
            for b_value in range(2):
                for c_value in range(2):
                    for d_value in range(2):
                        assert os.path.isdir(
                            os.path.join(
                                prefix_data,
                                "c",
                                str(c_value),
                                "b",
                                str(b_value),
                                "d",
                                str(d_value),
                                "a",
                                str(a_value),
                            )
                        )
        assert ids_before_export == {job.id for job in self.project.find_jobs()}

    def test_export_custom_path_string_modify_flat_flat(self):
        prefix_data = os.path.join(self._tmp_dir.name, "data")
        for a_value in range(10):
            for b_value in range(2):
                for c_value in range(2):
                    for d_value in range(2):
                        self.project.open_job(
                            dict(a=a_value, b=b_value, c=c_value, d=d_value)
                        ).init()
        ids_before_export = {job.id for job in self.project.find_jobs()}

        with pytest.raises(RuntimeError):
            self.project.export_to(target=prefix_data, path="non_unique")

        self.project.export_to(target=prefix_data, path="c_{c}_b_{b}/{{auto:_}}")

        assert len(self.project) == 80
        assert len(os.listdir(prefix_data)) == 4
        # self.assertEqual(len(os.listdir(os.path.join(prefix_data, 'a'))), 10)
        for a_value in range(10):
            for b_value in range(2):
                for c_value in range(2):
                    for d_value in range(2):
                        assert os.path.isdir(
                            os.path.join(
                                prefix_data,
                                "c_%d_b_%d" % (c_value, b_value),
                                "d_%d_a_%d" % (d_value, a_value),
                            )
                        )
        assert ids_before_export == {job.id for job in self.project.find_jobs()}

    def test_export_custom_path_string_modify_flat_tree(self):
        prefix_data = os.path.join(self._tmp_dir.name, "data")
        for a_value in range(10):
            for b_value in range(2):
                for c_value in range(2):
                    for d_value in range(2):
                        self.project.open_job(
                            dict(a=a_value, b=b_value, c=c_value, d=d_value)
                        ).init()
        ids_before_export = {job.id for job in self.project.find_jobs()}

        with pytest.raises(RuntimeError):
            self.project.export_to(target=prefix_data, path="non_unique")

        self.project.export_to(target=prefix_data, path="c_{c}_b_{b}/{{auto}}")

        assert len(self.project) == 80
        assert len(os.listdir(prefix_data)) == 4
        # self.assertEqual(len(os.listdir(os.path.join(prefix_data, 'a'))), 10)
        for a_value in range(10):
            for b_value in range(2):
                for c_value in range(2):
                    for d_value in range(2):
                        assert os.path.isdir(
                            os.path.join(
                                prefix_data,
                                "c_%d_b_%d/d/%d/a/%d"
                                % (c_value, b_value, d_value, a_value),
                            )
                        )
        assert ids_before_export == {job.id for job in self.project.find_jobs()}

    def test_export_custom_path_string(self):
        prefix_data = os.path.join(self._tmp_dir.name, "data")
        for i in range(10):
            self.project.open_job(dict(a=i)).init()
        ids_before_export = {job.id for job in self.project.find_jobs()}

        with pytest.raises(RuntimeError):
            self.project.export_to(target=prefix_data, path="non_unique")

        self.project.export_to(
            target=prefix_data, path="my_a/{job.sp.a}"
        )  # why not jus {a}

        assert len(self.project) == 10
        assert len(os.listdir(prefix_data)) == 1
        assert len(os.listdir(os.path.join(prefix_data, "my_a"))) == 10
        for i in range(10):
            assert os.path.isdir(os.path.join(prefix_data, "my_a", str(i)))
        assert ids_before_export == {job.id for job in self.project.find_jobs()}

    def test_export_move(self):
        prefix_data = os.path.join(self._tmp_dir.name, "data")
        for i in range(10):
            self.project.open_job(dict(a=i)).init()
        ids_before_export = {job.id for job in self.project.find_jobs()}

        self.project.export_to(target=prefix_data, copytree=os.replace)
        assert len(self.project) == 0
        assert len(os.listdir(prefix_data)) == 1
        assert len(os.listdir(os.path.join(prefix_data, "a"))) == 10
        for i in range(10):
            assert os.path.isdir(os.path.join(prefix_data, "a", str(i)))
        assert len(self.project.import_from(origin=prefix_data)) == 10
        assert ids_before_export == {job.id for job in self.project.find_jobs()}

    def test_export_custom_path_function_move(self):
        prefix_data = os.path.join(self._tmp_dir.name, "data")
        for i in range(10):
            self.project.open_job(dict(a=i)).init()
        ids_before_export = {job.id for job in self.project.find_jobs()}

        with pytest.raises(RuntimeError):
            self.project.export_to(
                target=prefix_data, path=lambda job: "non_unique", copytree=os.replace
            )

        self.project.export_to(
            target=prefix_data,
            path=lambda job: os.path.join("my_a", str(job.sp.a)),
            copytree=os.replace,
        )

        assert len(self.project) == 0
        assert len(os.listdir(prefix_data)) == 1
        assert len(os.listdir(os.path.join(prefix_data, "my_a"))) == 10
        for i in range(10):
            assert os.path.isdir(os.path.join(prefix_data, "my_a", str(i)))
        assert len(self.project.import_from(origin=prefix_data)) == 10
        assert ids_before_export == {job.id for job in self.project.find_jobs()}

    def test_export_import_tarfile(self):
        target = os.path.join(self._tmp_dir.name, "data.tar")
        for i in range(10):
            self.project.open_job(dict(a=i)).init()
        ids_before_export = {job.id for job in self.project.find_jobs()}

        self.project.export_to(target=target)
        assert len(self.project) == 10
        with TarFile(name=target) as tarfile:
            for i in range(10):
                assert f"a/{i}" in tarfile.getnames()
        os.replace(self.project.workspace(), self.project.workspace() + "~")
        assert len(self.project) == 0
        self.project.import_from(origin=target)
        assert len(self.project) == 10
        assert ids_before_export == {job.id for job in self.project.find_jobs()}

    def test_export_import_tarfile_zipped_longname(self):
        """Test the behavior of tarfile export when the path is >100 chars."""
        target = os.path.join(self._tmp_dir.name, "data.tar.gz")
        val_length = 100
        self.project.open_job(dict(a="1" * val_length)).init()
        self.project.open_job(dict(a="2" * val_length)).init()
        self.project.export_to(target=target)
        # Jobs are always copied, not moved, when writing to a tarfile, so we
        # must remove them manually to ensure that they're regenerated.
        for job in self.project:
            job.remove()
        self.project.import_from(origin=target)
        assert len(self.project) == 2

    def test_export_import_tarfile_zipped(self):
        target = os.path.join(self._tmp_dir.name, "data.tar.gz")
        for i in range(10):
            with self.project.open_job(dict(a=i)) as job:
                os.makedirs(job.fn("sub-dir"))
                with open(
                    job.fn(os.path.join("sub-dir", "signac_statepoint.json")), "w"
                ) as file:
                    file.write(json.dumps({"foo": 0}))
        ids_before_export = {job.id for job in self.project.find_jobs()}
        self.project.export_to(target=target)
        assert len(self.project) == 10
        with TarFile.open(name=target, mode="r:gz") as tarfile:
            for i in range(10):
                assert f"a/{i}" in tarfile.getnames()
                assert f"a/{i}/sub-dir/signac_statepoint.json" in tarfile.getnames()
        os.replace(self.project.workspace(), self.project.workspace() + "~")
        assert len(self.project) == 0
        self.project.import_from(origin=target)
        assert len(self.project) == 10
        assert ids_before_export == {job.id for job in self.project.find_jobs()}

        for job in self.project:
            assert job.isfile(os.path.join("sub-dir", "signac_statepoint.json"))

    def test_export_import_zipfile(self):
        target = os.path.join(self._tmp_dir.name, "data.zip")
        for i in range(10):
            with self.project.open_job(dict(a=i)) as job:
                os.makedirs(job.fn("sub-dir"))
                with open(
                    job.fn(os.path.join("sub-dir", "signac_statepoint.json")), "w"
                ) as file:
                    file.write(json.dumps({"foo": 0}))
        ids_before_export = {job.id for job in self.project.find_jobs()}
        self.project.export_to(target=target)
        assert len(self.project) == 10
        with ZipFile(target) as zipfile:
            for i in range(10):
                assert f"a/{i}/signac_statepoint.json" in zipfile.namelist()
                assert f"a/{i}/sub-dir/signac_statepoint.json" in zipfile.namelist()
        os.replace(self.project.workspace(), self.project.workspace() + "~")
        assert len(self.project) == 0
        self.project.import_from(origin=target)
        assert len(self.project) == 10
        assert ids_before_export == {job.id for job in self.project.find_jobs()}
        for job in self.project:
            assert job.isfile(os.path.join("sub-dir", "signac_statepoint.json"))

    def test_export_import(self):
        prefix_data = os.path.join(self._tmp_dir.name, "data")
        for i in range(10):
            self.project.open_job(dict(a=i)).init()
        ids_before_export = {job.id for job in self.project.find_jobs()}
        self.project.export_to(target=prefix_data, copytree=os.replace)
        assert len(self.project.import_from(prefix_data)) == 10
        assert ids_before_export == {job.id for job in self.project.find_jobs()}

    def test_export_import_conflict(self):
        prefix_data = os.path.join(self._tmp_dir.name, "data")
        for i in range(10):
            self.project.open_job(dict(a=i)).init()
        ids_before_export = {job.id for job in self.project.find_jobs()}
        self.project.export_to(target=prefix_data)
        with pytest.raises(DestinationExistsError):
            assert len(self.project.import_from(prefix_data)) == 10
        assert ids_before_export == {job.id for job in self.project.find_jobs()}

    def test_export_import_conflict_synced(self):
        prefix_data = os.path.join(self._tmp_dir.name, "data")
        for i in range(10):
            self.project.open_job(dict(a=i)).init()
        ids_before_export = {job.id for job in self.project.find_jobs()}
        self.project.export_to(target=prefix_data)
        with pytest.raises(DestinationExistsError):
            assert len(self.project.import_from(prefix_data)) == 10
        with self.project.temporary_project() as tmp_project:
            assert len(tmp_project.import_from(prefix_data)) == 10
            assert len(tmp_project) == 10
            self.project.sync(tmp_project)
        assert ids_before_export == {job.id for job in self.project.find_jobs()}
        assert len(self.project.import_from(prefix_data, sync=True)) == 10
        assert ids_before_export == {job.id for job in self.project.find_jobs()}

    def test_export_import_conflict_synced_with_args(self):
        prefix_data = os.path.join(self._tmp_dir.name, "data")
        for i in range(10):
            self.project.open_job(dict(a=i)).init()
        ids_before_export = {job.id for job in self.project.find_jobs()}
        self.project.export_to(target=prefix_data)
        with pytest.raises(DestinationExistsError):
            assert len(self.project.import_from(prefix_data)) == 10

        selection = list(self.project.find_jobs(dict(a=0)))
        os.replace(self.project.workspace(), self.project.workspace() + "~")
        assert len(self.project) == 0
        assert (
            len(self.project.import_from(prefix_data, sync=dict(selection=selection)))
            == 10
        )
        assert len(self.project) == 1
        assert len(self.project.find_jobs(dict(a=0))) == 1
        assert next(iter(self.project.find_jobs())).id in ids_before_export

    def test_export_import_schema_callable(self):
        def my_schema(path):
            re_sep = re.escape(os.path.sep)
            m = re.match(r".*" + re_sep + "a" + re_sep + r"(?P<a>\d+)$", path)
            if m:
                return dict(a=int(m.groupdict()["a"]))

        prefix_data = os.path.join(self._tmp_dir.name, "data")
        for i in range(10):
            self.project.open_job(dict(a=i)).init()
        ids_before_export = {job.id for job in self.project.find_jobs()}
        self.project.export_to(target=prefix_data, copytree=os.replace)
        assert len(self.project.import_from(prefix_data, schema=my_schema)) == 10
        assert ids_before_export == {job.id for job in self.project.find_jobs()}

    def test_export_import_schema_callable_non_unique(self):
        def my_schema_non_unique(path):
            re_sep = re.escape(os.path.sep)
            m = re.match(r".*" + re_sep + "a" + re_sep + r"(?P<a>\d+)$", path)
            if m:
                return dict(a=0)

        prefix_data = os.path.join(self._tmp_dir.name, "data")
        for i in range(10):
            self.project.open_job(dict(a=i)).init()
        self.project.export_to(target=prefix_data, copytree=os.replace)
        with pytest.raises(RuntimeError):
            self.project.import_from(prefix_data, schema=my_schema_non_unique)

    def test_export_import_simple_path(self):
        prefix_data = os.path.join(self._tmp_dir.name, "data")
        for i in range(10):
            self.project.open_job(dict(a=i)).init()
        ids_before_export = {job.id for job in self.project.find_jobs()}
        self.project.export_to(target=prefix_data, copytree=os.replace)
        assert len(self.project) == 0
        assert len(os.listdir(prefix_data)) == 1
        assert len(os.listdir(os.path.join(prefix_data, "a"))) == 10
        for i in range(10):
            assert os.path.isdir(os.path.join(prefix_data, "a", str(i)))
        with pytest.raises(StatepointParsingError):
            self.project.import_from(origin=prefix_data, schema="a/{b:int}")
        assert len(self.project.import_from(prefix_data)) == 10
        assert len(self.project) == 10
        assert ids_before_export == {job.id for job in self.project.find_jobs()}

    def test_export_import_simple_path_nested_with_schema(self):
        prefix_data = os.path.join(self._tmp_dir.name, "data")
        for i in range(10):
            self.project.open_job(dict(a=dict(b=dict(c=i)))).init()
        ids_before_export = {job.id for job in self.project.find_jobs()}
        self.project.export_to(target=prefix_data, copytree=os.replace)
        assert len(self.project) == 0
        assert len(os.listdir(prefix_data)) == 1
        assert len(os.listdir(os.path.join(prefix_data, "a.b.c"))) == 10
        for i in range(10):
            assert os.path.isdir(os.path.join(prefix_data, "a.b.c", str(i)))
        with pytest.raises(StatepointParsingError):
            self.project.import_from(origin=prefix_data, schema="a.b.c/{a.b:int}")
        assert (
            len(
                self.project.import_from(origin=prefix_data, schema="a.b.c/{a.b.c:int}")
            )
            == 10
        )
        assert len(self.project) == 10
        assert ids_before_export == {job.id for job in self.project.find_jobs()}

    def test_export_import_simple_path_with_float(self):
        prefix_data = os.path.join(self._tmp_dir.name, "data")
        for i in range(10):
            self.project.open_job(dict(a=float(i))).init()
        ids_before_export = {job.id for job in self.project.find_jobs()}
        self.project.export_to(target=prefix_data, copytree=os.replace)
        assert len(self.project) == 0
        assert len(os.listdir(prefix_data)) == 1
        assert len(os.listdir(os.path.join(prefix_data, "a"))) == 10
        for i in range(10):
            assert os.path.isdir(os.path.join(prefix_data, "a", str(float(i))))
        assert len(self.project.import_from(prefix_data)) == 10
        assert len(self.project) == 10
        assert ids_before_export == {job.id for job in self.project.find_jobs()}

    def test_export_import_complex_path(self):
        prefix_data = os.path.join(self._tmp_dir.name, "data")
        sp_0 = [{"a": i, "b": i % 3} for i in range(5)]
        sp_1 = [{"a": i, "b": i % 3, "c": {"a": i, "b": 0}} for i in range(5)]
        sp_2 = [
            {"a": i, "b": i % 3, "c": {"a": i, "b": 0, "c": {"a": i, "b": 0}}}
            for i in range(5)
        ]
        statepoints = sp_0 + sp_1 + sp_2
        for sp in statepoints:
            self.project.open_job(sp).init()
        ids_before_export = {job.id for job in self.project.find_jobs()}
        self.project.export_to(target=prefix_data, copytree=os.replace)
        assert len(self.project) == 0
        self.project.import_from(prefix_data)
        assert len(self.project) == len(statepoints)
        assert ids_before_export == {job.id for job in self.project.find_jobs()}

    def test_export_import_simple_path_schema_from_path(self):
        prefix_data = os.path.join(self._tmp_dir.name, "data")
        for i in range(10):
            self.project.open_job(dict(a=i)).init()
        ids_before_export = {job.id for job in self.project.find_jobs()}
        self.project.export_to(target=prefix_data, copytree=os.replace)
        assert len(self.project) == 0
        assert len(os.listdir(prefix_data)) == 1
        assert len(os.listdir(os.path.join(prefix_data, "a"))) == 10
        for i in range(10):
            assert os.path.isdir(os.path.join(prefix_data, "a", str(i)))
        ret = self.project.import_from(origin=prefix_data, schema="a/{a:int}")
        assert len(ret) == 10
        assert ids_before_export == {job.id for job in self.project.find_jobs()}

    def test_export_import_simple_path_schema_from_path_float(self):
        prefix_data = os.path.join(self._tmp_dir.name, "data")
        for i in range(10):
            self.project.open_job(dict(a=float(i))).init()
        ids_before_export = {job.id for job in self.project.find_jobs()}
        self.project.export_to(target=prefix_data, copytree=os.replace)
        assert len(self.project) == 0
        assert len(os.listdir(prefix_data)) == 1
        assert len(os.listdir(os.path.join(prefix_data, "a"))) == 10
        for i in range(10):
            assert os.path.isdir(os.path.join(prefix_data, "a", str(float(i))))
        ret = self.project.import_from(origin=prefix_data, schema="a/{a:int}")
        assert len(ret) == 0  # should not match
        ret = self.project.import_from(origin=prefix_data, schema="a/{a:float}")
        assert len(ret) == 10
        assert ids_before_export == {job.id for job in self.project.find_jobs()}

    def test_export_import_complex_path_nested_schema_from_path(self):
        prefix_data = os.path.join(self._tmp_dir.name, "data")
        statepoints = [{"a": i, "b": {"c": i % 3}} for i in range(5)]
        for sp in statepoints:
            self.project.open_job(sp).init()
        ids_before_export = {job.id for job in self.project.find_jobs()}
        self.project.export_to(target=prefix_data, copytree=os.replace)
        assert len(self.project) == 0
        self.project.import_from(origin=prefix_data, schema="b.c/{b.c:int}/a/{a:int}")
        assert len(self.project) == len(statepoints)
        assert ids_before_export == {job.id for job in self.project.find_jobs()}

    def test_import_own_project(self):
        for i in range(10):
            self.project.open_job(dict(a=i)).init()
        ids_before_export = {job.id for job in self.project.find_jobs()}
        self.project.import_from(origin=self.project.workspace())
        assert ids_before_export == {job.id for job in self.project.find_jobs()}
        with self.project.temporary_project() as tmp_project:
            tmp_project.import_from(origin=self.project.workspace())
            assert ids_before_export == {job.id for job in self.project.find_jobs()}
            assert len(tmp_project) == len(self.project)


VALID_SP_VALUES = [None, 0, 1, 0.0, 1.0, True, False, [0, 1, 2], [0, 1.0, False]]


def add_jobs_homogeneous(project, num_jobs):
    # Add jobs with many different state points
    for i in range(num_jobs):
        project.open_job({f"{i}_{j}": v for j, v in enumerate(VALID_SP_VALUES)}).init()


def add_jobs_heterogeneous(project, num_jobs):
    # Add jobs with many different state points
    for i in range(num_jobs):
        for v in VALID_SP_VALUES:
            project.open_job(dict(a=v)).init()


project_repr_generators = [
    (add_jobs_homogeneous, 0),
    (add_jobs_homogeneous, 10),
    (add_jobs_homogeneous, 200),
    (add_jobs_heterogeneous, 0),
    (add_jobs_heterogeneous, 10),
    (add_jobs_heterogeneous, 200),
]


class TestProjectRepresentation(TestProjectBase):

    num_few_jobs = 10
    num_many_jobs = 200

    @pytest.mark.parametrize("project_generator,num_jobs", project_repr_generators)
    def test_project_repr_methods(self, project_generator, num_jobs):
        project_generator(self.project, num_jobs)
        assert len(str(self.project)) > 0
        assert "project" in str(self.project)
        assert len(repr(self.project)) > 0
        assert eval(repr(self.project)) == self.project
        for use_pandas in (True, False):
            type(self.project)._use_pandas_for_html_repr = use_pandas
            if use_pandas and not PANDAS:
                raise pytest.skip("requires use_pandas")
            self.project._repr_html_()

    @pytest.mark.parametrize("project_generator,num_jobs", project_repr_generators)
    def test_JobsCursor_repr_methods(self, project_generator, num_jobs):
        project_generator(self.project, num_jobs)
        for filter_ in (None,):
            assert len(str(self.project.find_jobs(filter_))) > 0
            assert len(repr(self.project.find_jobs(filter_))) > 0
            q = self.project.find_jobs(filter_)
            assert eval(repr(q)) == q
            for use_pandas in (True, False):
                type(self.project)._use_pandas_for_html_repr = use_pandas
                if use_pandas and not PANDAS:
                    raise pytest.skip("requires use_pandas")
                self.project.find_jobs(filter_)._repr_html_()

    @pytest.mark.parametrize("project_generator,num_jobs", project_repr_generators)
    def test_Schema_repr_methods(self, project_generator, num_jobs):
        project_generator(self.project, num_jobs)
        schema = self.project.detect_schema()
        assert len(str(schema)) > 0
        assert len(repr(schema)) > 0
        schema._repr_html_()


class TestLinkedViewProject(TestProjectBase):
    @pytest.mark.skipif(WINDOWS, reason="Linked views unsupported on Windows.")
    def test_create_linked_view(self):
        def clean(filter=None):
            """Helper function for wiping out views"""
            for job in self.project.find_jobs(filter):
                job.remove()
            self.project.create_linked_view(prefix=view_prefix)

        sp_0 = [{"a": i, "b": i % 3} for i in range(5)]
        sp_1 = [{"a": i, "b": i % 3, "c": {"a": i, "b": 0}} for i in range(5)]
        sp_2 = [
            {"a": i, "b": i % 3, "c": {"a": i, "b": 0, "c": {"a": i, "b": 0}}}
            for i in range(5)
        ]
        statepoints = sp_0 + sp_1 + sp_2
        view_prefix = os.path.join(self._tmp_pr, "view")
        # empty project
        self.project.create_linked_view(prefix=view_prefix)
        # one job
        self.project.open_job(statepoints[0]).init()
        self.project.create_linked_view(prefix=view_prefix)
        # more jobs
        for sp in statepoints:
            self.project.open_job(sp).init()
        self.project.create_linked_view(prefix=view_prefix)
        assert os.path.isdir(view_prefix)
        all_links = list(_find_all_links(view_prefix))
        dst = set(
            map(
                lambda l: os.path.realpath(os.path.join(view_prefix, l, "job")),
                all_links,
            )
        )
        src = set(
            map(lambda j: os.path.realpath(j.workspace()), self.project.find_jobs())
        )
        assert len(all_links) == self.project.num_jobs()
        self.project.create_linked_view(prefix=view_prefix)
        all_links = list(_find_all_links(view_prefix))
        assert len(all_links) == self.project.num_jobs()
        dst = set(
            map(
                lambda l: os.path.realpath(os.path.join(view_prefix, l, "job")),
                all_links,
            )
        )
        src = set(
            map(lambda j: os.path.realpath(j.workspace()), self.project.find_jobs())
        )
        assert src == dst
        # update with subset
        job_subset = self.project.find_jobs({"b": 0})
        id_subset = [job.id for job in job_subset]

        bad_index = [dict(_id=i) for i in range(3)]
        with pytest.raises(ValueError):
            self.project.create_linked_view(
                prefix=view_prefix, job_ids=id_subset, index=bad_index
            )

        self.project.create_linked_view(prefix=view_prefix, job_ids=id_subset)
        all_links = list(_find_all_links(view_prefix))
        assert len(all_links) == len(id_subset)
        dst = set(
            map(
                lambda l: os.path.realpath(os.path.join(view_prefix, l, "job")),
                all_links,
            )
        )
        src = set(map(lambda j: os.path.realpath(j.workspace()), job_subset))
        assert src == dst
        # some jobs removed
        clean({"b": 0})
        all_links = list(_find_all_links(view_prefix))
        assert len(all_links) == self.project.num_jobs()
        dst = set(
            map(
                lambda l: os.path.realpath(os.path.join(view_prefix, l, "job")),
                all_links,
            )
        )
        src = set(
            map(lambda j: os.path.realpath(j.workspace()), self.project.find_jobs())
        )
        assert src == dst
        # all jobs removed
        clean()
        all_links = list(_find_all_links(view_prefix))
        assert len(all_links) == self.project.num_jobs()
        dst = set(
            map(
                lambda l: os.path.realpath(os.path.join(view_prefix, l, "job")),
                all_links,
            )
        )
        src = set(
            map(lambda j: os.path.realpath(j.workspace()), self.project.find_jobs())
        )
        assert src == dst

    @pytest.mark.skipif(WINDOWS, reason="Linked views unsupported on Windows.")
    def test_create_linked_view_homogeneous_schema_tree(self):
        view_prefix = os.path.join(self._tmp_pr, "view")
        a_vals = range(10)
        b_vals = range(3, 8)
        c_vals = ["foo", "bar", "baz"]
        for a in a_vals:
            for b in b_vals:
                for c in c_vals:
                    sp = {"a": a, "b": b, "c": c}
                    self.project.open_job(sp).init()
        self.project.create_linked_view(prefix=view_prefix)

        for a in a_vals:
            for b in b_vals:
                for c in c_vals:
                    sp = {"a": a, "b": b, "c": c}
                    assert os.path.isdir(
                        os.path.join(
                            view_prefix,
                            "c",
                            str(sp["c"]),
                            "b",
                            str(sp["b"]),
                            "a",
                            str(sp["a"]),
                            "job",
                        )
                    )

    @pytest.mark.skipif(WINDOWS, reason="Linked views unsupported on Windows.")
    def test_create_linked_view_homogeneous_schema_tree_tree(self):
        view_prefix = os.path.join(self._tmp_pr, "view")
        a_vals = range(10)
        b_vals = range(3, 8)
        c_vals = ["foo", "bar", "baz"]
        for a in a_vals:
            for b in b_vals:
                for c in c_vals:
                    sp = {"a": a, "b": b, "c": c}
                    self.project.open_job(sp).init()
        self.project.create_linked_view(prefix=view_prefix, path="a/{a}/{{auto}}")

        for a in a_vals:
            for b in b_vals:
                for c in c_vals:
                    sp = {"a": a, "b": b, "c": c}
                    assert os.path.isdir(
                        os.path.join(
                            view_prefix,
                            "a",
                            str(sp["a"]),
                            "c",
                            str(sp["c"]),
                            "b",
                            str(sp["b"]),
                            "job",
                        )
                    )

    @pytest.mark.skipif(WINDOWS, reason="Linked views unsupported on Windows.")
    def test_create_linked_view_homogeneous_schema_tree_flat(self):
        view_prefix = os.path.join(self._tmp_pr, "view")
        a_vals = range(10)
        b_vals = range(3, 8)
        c_vals = ["foo", "bar", "baz"]
        for a in a_vals:
            for b in b_vals:
                for c in c_vals:
                    sp = {"a": a, "b": b, "c": c}
                    self.project.open_job(sp).init()
        self.project.create_linked_view(prefix=view_prefix, path="a/{a}/{{auto:_}}")

        for a in a_vals:
            for b in b_vals:
                for c in c_vals:
                    sp = {"a": a, "b": b, "c": c}
                    assert os.path.isdir(
                        os.path.join(
                            view_prefix,
                            "a",
                            str(sp["a"]),
                            "c_{}_b_{}".format(str(sp["c"]), str(sp["b"])),
                            "job",
                        )
                    )

    @pytest.mark.skipif(WINDOWS, reason="Linked views unsupported on Windows.")
    def test_create_linked_view_homogeneous_schema_flat_flat(self):
        view_prefix = os.path.join(self._tmp_pr, "view")
        a_vals = range(10)
        b_vals = range(3, 8)
        c_vals = ["foo", "bar", "baz"]
        for a in a_vals:
            for b in b_vals:
                for c in c_vals:
                    sp = {"a": a, "b": b, "c": c}
                    self.project.open_job(sp).init()
        self.project.create_linked_view(prefix=view_prefix, path="a_{a}/{{auto:_}}")

        for a in a_vals:
            for b in b_vals:
                for c in c_vals:
                    sp = {"a": a, "b": b, "c": c}
                    assert os.path.isdir(
                        os.path.join(
                            view_prefix,
                            "a_{}/c_{}_b_{}".format(
                                str(sp["a"]), str(sp["c"]), str(sp["b"])
                            ),
                            "job",
                        )
                    )

    @pytest.mark.skipif(WINDOWS, reason="Linked views unsupported on Windows.")
    def test_create_linked_view_homogeneous_schema_flat_tree(self):
        view_prefix = os.path.join(self._tmp_pr, "view")
        a_vals = range(10)
        b_vals = range(3, 8)
        c_vals = ["foo", "bar", "baz"]
        d_vals = ["rock", "paper", "scissors"]
        for a in a_vals:
            for b in b_vals:
                for c in c_vals:
                    for d in d_vals:
                        sp = {"a": a, "b": b, "c": c, "d": d}
                        self.project.open_job(sp).init()

        self.project.create_linked_view(prefix=view_prefix, path="a_{a}/{{auto}}")

        for a in a_vals:
            for b in b_vals:
                for c in c_vals:
                    for d in d_vals:
                        sp = {"a": a, "b": b, "c": c, "d": d}
                        assert os.path.isdir(
                            os.path.join(
                                view_prefix,
                                "a_%s" % str(sp["a"]),
                                "c",
                                str(sp["c"]),
                                "d",
                                str(sp["d"]),
                                "b",
                                str(sp["b"]),
                                "job",
                            )
                        )

    @pytest.mark.skipif(WINDOWS, reason="Linked views unsupported on Windows.")
    def test_create_linked_view_homogeneous_schema_nested(self):
        view_prefix = os.path.join(self._tmp_pr, "view")
        a_vals = range(2)
        b_vals = range(3, 8)
        c_vals = ["foo", "bar", "baz"]
        for a in a_vals:
            for b in b_vals:
                for c in c_vals:
                    sp = {"a": a, "d": {"b": b, "c": c}}
                    self.project.open_job(sp).init()

        self.project.create_linked_view(prefix=view_prefix)

        # check all dir:
        for a in a_vals:
            for b in b_vals:
                for c in c_vals:
                    sp = {"a": a, "d": {"b": b, "c": c}}
                    assert os.path.isdir(
                        os.path.join(
                            view_prefix,
                            "a",
                            str(sp["a"]),
                            "d.c",
                            str(sp["d"]["c"]),
                            "d.b",
                            str(sp["d"]["b"]),
                            "job",
                        )
                    )

    @pytest.mark.skipif(WINDOWS, reason="Linked views unsupported on Windows.")
    def test_create_linked_view_homogeneous_schema_nested_provide_partial_path(self):
        view_prefix = os.path.join(self._tmp_pr, "view")
        a_vals = range(2)
        b_vals = range(3, 8)
        c_vals = ["foo", "bar", "baz"]
        for a in a_vals:
            for b in b_vals:
                for c in c_vals:
                    sp = {"a": a, "d": {"b": b, "c": c}}
                    self.project.open_job(sp).init()

        self.project.create_linked_view(
            prefix=view_prefix, path="a/{a}/d.c/{d.c}/{{auto}}"
        )

        # check all dir:
        for a in a_vals:
            for b in b_vals:
                for c in c_vals:
                    sp = {"a": a, "d": {"b": b, "c": c}}
                    assert os.path.isdir(
                        os.path.join(
                            view_prefix,
                            "a",
                            str(sp["a"]),
                            "d.c",
                            str(sp["d"]["c"]),
                            "d.b",
                            str(sp["d"]["b"]),
                            "job",
                        )
                    )

    @pytest.mark.skipif(WINDOWS, reason="Linked views unsupported on Windows.")
    def test_create_linked_view_heterogeneous_disjoint_schema(self):
        view_prefix = os.path.join(self._tmp_pr, "view")
        a_vals = range(5)
        b_vals = range(3, 13)
        c_vals = ["foo", "bar", "baz"]
        for a in a_vals:
            for b in b_vals:
                sp = {"a": a, "b": b}
                self.project.open_job(sp).init()
            for c in c_vals:
                sp = {"a": a, "c": c}
                self.project.open_job(sp).init()
        self.project.create_linked_view(prefix=view_prefix)

        # test each directory
        for a in a_vals:
            for b in b_vals:
                sp = {"a": a, "b": b}
                assert os.path.isdir(
                    os.path.join(
                        view_prefix, "a", str(sp["a"]), "b", str(sp["b"]), "job"
                    )
                )
            for c in c_vals:
                sp = {"a": a, "c": c}
                assert os.path.isdir(
                    os.path.join(view_prefix, "c", sp["c"], "a", str(sp["a"]), "job")
                )

    @pytest.mark.skipif(WINDOWS, reason="Linked views unsupported on Windows.")
    def test_create_linked_view_heterogeneous_disjoint_schema_nested(self):
        view_prefix = os.path.join(self._tmp_pr, "view")
        a_vals = range(2)
        b_vals = range(3, 8)
        c_vals = ["foo", "bar", "baz"]
        for a in a_vals:
            for b in b_vals:
                sp = {"a": a, "d": {"b": b}}
                self.project.open_job(sp).init()
            for c in c_vals:
                sp = {"a": a, "d": {"c": c}}
                self.project.open_job(sp).init()
        self.project.create_linked_view(prefix=view_prefix)

        for a in a_vals:
            for b in b_vals:
                sp = {"a": a, "d": {"b": b}}
                assert os.path.isdir(
                    os.path.join(
                        view_prefix, "a", str(sp["a"]), "d.b", str(sp["d"]["b"]), "job"
                    )
                )
            for c in c_vals:
                sp = {"a": a, "d": {"c": c}}
                assert os.path.isdir(
                    os.path.join(
                        view_prefix, "a", str(sp["a"]), "d.c", sp["d"]["c"], "job"
                    )
                )

    @pytest.mark.skipif(WINDOWS, reason="Linked views unsupported on Windows.")
    def test_create_linked_view_heterogeneous_fizz_schema_flat(self):
        view_prefix = os.path.join(self._tmp_pr, "view")
        a_vals = range(5)
        b_vals = range(5)
        c_vals = ["foo", "bar", "baz"]
        for a in a_vals:
            for b in b_vals:
                for c in c_vals:
                    if a % 3 == 0:
                        sp = {"a": a, "b": b}
                    else:
                        sp = {"a": a, "b": b, "c": c}
                    self.project.open_job(sp).init()
        self.project.create_linked_view(prefix=view_prefix)

        for a in a_vals:
            for b in b_vals:
                for c in c_vals:
                    if a % 3 == 0:
                        sp = {"a": a, "b": b}
                        assert os.path.isdir(
                            os.path.join(
                                view_prefix, "a", str(sp["a"]), "b", str(sp["b"]), "job"
                            )
                        )
                    else:
                        sp = {"a": a, "b": b, "c": c}
                        assert os.path.isdir(
                            os.path.join(
                                view_prefix,
                                "c",
                                sp["c"],
                                "a",
                                str(sp["a"]),
                                "b",
                                str(sp["b"]),
                                "job",
                            )
                        )

    @pytest.mark.skipif(WINDOWS, reason="Linked views unsupported on Windows.")
    def test_create_linked_view_heterogeneous_schema_nested(self):
        view_prefix = os.path.join(self._tmp_pr, "view")
        a_vals = range(5)
        b_vals = range(10)
        for a in a_vals:
            for b in b_vals:
                if a % 3 == 0:
                    sp = {"a": a, "b": {"c": b}}
                else:
                    sp = {"a": a, "b": b}
                self.project.open_job(sp).init()
        self.project.create_linked_view(prefix=view_prefix)

        for a in a_vals:
            for b in b_vals:
                if a % 3 == 0:
                    sp = {"a": a, "b": {"c": b}}
                    assert os.path.isdir(
                        os.path.join(
                            view_prefix,
                            "a",
                            str(sp["a"]),
                            "b.c",
                            str(sp["b"]["c"]),
                            "job",
                        )
                    )
                else:
                    sp = {"a": a, "b": b}
                    assert os.path.isdir(
                        os.path.join(
                            view_prefix, "a", str(sp["a"]), "b", str(sp["b"]), "job"
                        )
                    )

    @pytest.mark.skipif(WINDOWS, reason="Linked views unsupported on Windows.")
    def test_create_linked_view_heterogeneous_schema_nested_partial_homogenous_path_provide(
        self,
    ):
        view_prefix = os.path.join(self._tmp_pr, "view")
        a_vals = range(5)
        b_vals = range(10)
        d_vals = ["foo", "bar", "baz"]
        for a in a_vals:
            for d in d_vals:
                for b in b_vals:
                    if a % 3 == 0:
                        sp = {"a": a, "b": {"c": b}, "d": d}
                    else:
                        sp = {"a": a, "b": b, "d": d}
                    self.project.open_job(sp).init()
        self.project.create_linked_view(prefix=view_prefix, path="d/{d}/{{auto}}")

        for a in a_vals:
            for b in b_vals:
                if a % 3 == 0:
                    sp = {"a": a, "b": {"c": b}, "d": d}
                    assert os.path.isdir(
                        os.path.join(
                            view_prefix,
                            "d",
                            sp["d"],
                            "a",
                            str(sp["a"]),
                            "b.c",
                            str(sp["b"]["c"]),
                            "job",
                        )
                    )
                else:
                    sp = {"a": a, "b": b, "d": d}
                    assert os.path.isdir(
                        os.path.join(
                            view_prefix,
                            "d",
                            sp["d"],
                            "a",
                            str(sp["a"]),
                            "b",
                            str(sp["b"]),
                            "job",
                        )
                    )

    @pytest.mark.skipif(WINDOWS, reason="Linked views unsupported on Windows.")
    def test_create_linked_view_heterogeneous_schema_problematic(self):
        self.project.open_job(dict(a=1)).init()
        self.project.open_job(dict(a=1, b=1)).init()
        view_prefix = os.path.join(self._tmp_pr, "view")
        with pytest.raises(RuntimeError):
            self.project.create_linked_view(view_prefix)

    @pytest.mark.skipif(WINDOWS, reason="Linked views unsupported on Windows.")
    def test_create_linked_view_with_slash_raises_error(self):
        bad_chars = [os.sep, " ", "*"]
        statepoints = [{f"a{i}b": 0, "b": f"bad{i}val"} for i in bad_chars]
        view_prefix = os.path.join(self._tmp_pr, "view")
        for sp in statepoints:
            self.project.open_job(sp).init()
            with pytest.raises(RuntimeError):
                self.project.create_linked_view(prefix=view_prefix)


class UpdateCacheAfterInitJob(signac.contrib.job.Job):
    def init(self, *args, **kwargs):
<<<<<<< HEAD
        job = super(UpdateCacheAfterInitJob, self).init(*args, **kwargs)
=======
        super().init(*args, **kwargs)
>>>>>>> 258ba5ea
        self._project.update_cache()
        return job


class UpdateCacheAfterInitJobProject(signac.Project):
    "This is a test class that regularly calls the update_cache() method."
    Job = UpdateCacheAfterInitJob


class TestCachedProject(TestProject):

    project_class = UpdateCacheAfterInitJobProject

    def test_repr(self):
        repr(self)


class TestProjectInit:
    @pytest.fixture(autouse=True)
    def setUp(self, request):
        self._tmp_dir = TemporaryDirectory(prefix="signac_")
        request.addfinalizer(self._tmp_dir.cleanup)

    def test_get_project(self):
        root = self._tmp_dir.name
        with pytest.raises(LookupError):
            signac.get_project(root=root)
        project = signac.init_project(name="testproject", root=root)
        assert project.id == "testproject"
        assert project.workspace() == os.path.join(root, "workspace")
        assert project.root_directory() == root
        project = signac.Project.init_project(name="testproject", root=root)
        assert project.id == "testproject"
        assert project.workspace() == os.path.join(root, "workspace")
        assert project.root_directory() == root
        project = signac.get_project(root=root)
        assert project.id == "testproject"
        assert project.workspace() == os.path.join(root, "workspace")
        assert project.root_directory() == root
        project = signac.Project.get_project(root=root)
        assert project.id == "testproject"
        assert project.workspace() == os.path.join(root, "workspace")
        assert project.root_directory() == root

    def test_get_project_all_printable_characters(self):
        root = self._tmp_dir.name
        with pytest.raises(LookupError):
            signac.get_project(root=root)
        project_name = "testproject" + string.printable
        project = signac.init_project(name=project_name, root=root)
        with pytest.deprecated_call():
            assert project.get_id() == project_name

    def test_get_project_non_local(self):
        root = self._tmp_dir.name
        subdir = os.path.join(root, "subdir")
        os.mkdir(subdir)
        project = signac.init_project(root=root, name="testproject")
        assert project == project.get_project(root=root)
        assert project == signac.get_project(root=root)
        assert project == project.get_project(root=root, search=False)
        assert project == signac.get_project(root=root, search=False)
        assert project == project.get_project(root=os.path.relpath(root), search=False)
        assert project == signac.get_project(root=os.path.relpath(root), search=False)
        with pytest.raises(LookupError):
            assert project == project.get_project(root=subdir, search=False)
        with pytest.raises(LookupError):
            assert project == signac.get_project(root=subdir, search=False)
        assert project == project.get_project(root=subdir, search=True)
        assert project == signac.get_project(root=subdir, search=True)

    def test_init(self):
        root = self._tmp_dir.name
        with pytest.raises(LookupError):
            signac.get_project(root=root)
        project = signac.init_project(name="testproject", root=root)
        assert project.id == "testproject"
        assert project.workspace() == os.path.join(root, "workspace")
        assert project.root_directory() == root
        # Second initialization should not make any difference.
        project = signac.init_project(name="testproject", root=root)
        project = signac.get_project(root=root)
        assert project.id == "testproject"
        assert project.workspace() == os.path.join(root, "workspace")
        assert project.root_directory() == root
        project = signac.Project.get_project(root=root)
        assert project.id == "testproject"
        assert project.workspace() == os.path.join(root, "workspace")
        assert project.root_directory() == root
        # Deviating initialization parameters should result in errors.
        with pytest.raises(RuntimeError):
            signac.init_project(name="testproject2", root=root)
        with pytest.raises(RuntimeError):
            signac.init_project(name="testproject", root=root, workspace="workspace2")
        with pytest.raises(RuntimeError):
            signac.init_project(name="testproject2", root=root, workspace="workspace2")

    def test_nested_project(self):
        def check_root(root=None):
            if root is None:
                root = os.getcwd()
            assert os.path.realpath(
                signac.get_project(root=root).root_directory()
            ) == os.path.realpath(root)

        root = self._tmp_dir.name
        root_a = os.path.join(root, "project_a")
        root_b = os.path.join(root_a, "project_b")
        signac.init_project("testprojectA", root_a)
        assert signac.get_project(root=root_a).id == "testprojectA"
        check_root(root_a)
        signac.init_project("testprojectB", root_b)
        assert signac.get_project(root=root_b).id == "testprojectB"
        check_root(root_b)
        cwd = os.getcwd()
        try:
            os.chdir(root_a)
            check_root()
            assert signac.get_project().id == "testprojectA"
        finally:
            os.chdir(cwd)
        try:
            os.chdir(root_b)
            assert signac.get_project().id == "testprojectB"
            check_root()
        finally:
            os.chdir(cwd)

    def test_get_job_valid_workspace(self):
        # Test case: The root-path is the job workspace path.
        root = self._tmp_dir.name
        project = signac.init_project(name="testproject", root=root)
        job = project.open_job({"a": 1})
        job.init()
        with job:
            # The context manager enters the working directory of the job
            assert project.get_job() == job
            assert signac.get_job() == job

    def test_get_job_invalid_workspace(self):
        # Test case: The root-path is not the job workspace path.
        root = self._tmp_dir.name
        project = signac.init_project(name="testproject", root=root)
        job = project.open_job({"a": 1})
        job.init()
        # We shouldn't be able to find a job while in the workspace directory,
        # since no signac_statepoint.json exists.
        cwd = os.getcwd()
        try:
            os.chdir(project.workspace())
            with pytest.raises(LookupError):
                project.get_job()
            with pytest.raises(LookupError):
                signac.get_job()
        finally:
            os.chdir(cwd)

    def test_get_job_nested_project(self):
        # Test case: The job workspace dir is also a project root dir.
        root = self._tmp_dir.name
        project = signac.init_project(name="testproject", root=root)
        job = project.open_job({"a": 1})
        job.init()
        with job:
            nestedproject = signac.init_project("nestedproject")
            nestedproject.open_job({"b": 2}).init()
            assert project.get_job() == job
            assert signac.get_job() == job

    def test_get_job_subdir(self):
        # Test case: Get a job from a sub-directory of the job workspace dir.
        root = self._tmp_dir.name
        project = signac.init_project(name="testproject", root=root)
        job = project.open_job({"a": 1})
        job.init()
        with job:
            os.mkdir("test_subdir")
            assert project.get_job("test_subdir") == job
            assert signac.get_job("test_subdir") == job
        assert project.get_job(job.fn("test_subdir")) == job
        assert signac.get_job(job.fn("test_subdir")) == job

    def test_get_job_nested_project_subdir(self):
        # Test case: Get a job from a sub-directory of the job workspace dir
        # when the job workspace is also a project root dir
        root = self._tmp_dir.name
        project = signac.init_project(name="testproject", root=root)
        job = project.open_job({"a": 1})
        job.init()
        with job:
            nestedproject = signac.init_project("nestedproject")
            nestedproject.open_job({"b": 2}).init()
            os.mkdir("test_subdir")
            assert project.get_job("test_subdir") == job
            assert signac.get_job("test_subdir") == job
        assert project.get_job(job.fn("test_subdir")) == job
        assert signac.get_job(job.fn("test_subdir")) == job

    @pytest.mark.skipif(WINDOWS, reason="Symbolic links are unsupported on Windows.")
    def test_get_job_symlink_other_project(self):
        # Test case: Get a job from a symlink in another project workspace
        root = self._tmp_dir.name
        project_a_dir = os.path.join(root, "project_a")
        project_b_dir = os.path.join(root, "project_b")
        os.mkdir(project_a_dir)
        os.mkdir(project_b_dir)
        project_a = signac.init_project(name="project_a", root=project_a_dir)
        project_b = signac.init_project(name="project_b", root=project_b_dir)
        job_a = project_a.open_job({"a": 1})
        job_a.init()
        job_b = project_b.open_job({"b": 1})
        job_b.init()
        symlink_path = os.path.join(project_b.workspace(), job_a._id)
        os.symlink(job_a.ws, symlink_path)
        assert project_a.get_job(symlink_path) == job_a
        assert project_b.get_job(symlink_path) == job_a
        assert signac.get_job(symlink_path) == job_a


class TestProjectSchema(TestProjectBase):
    def test_project_schema_versions(self):
        impossibly_high_schema_version = "9999"
        assert version.parse(self.project.config["schema_version"]) < version.parse(
            impossibly_high_schema_version
        )
        config = get_config(self.project.fn("signac.rc"))
        config["schema_version"] = impossibly_high_schema_version
        config.write()
        with pytest.raises(IncompatibleSchemaVersion):
            signac.init_project(
                name=str(self.project), root=self.project.root_directory()
            )

    def test_project_schema_version_migration(self):
        from signac.contrib.migration import apply_migrations

        apply_migrations(self.project)
        self.project._config["schema_version"] = "0"
        assert self.project._config["schema_version"] == "0"
        err = io.StringIO()
        with redirect_stderr(err):
            for origin, destination in apply_migrations(self.project):
                assert self.project._config["schema_version"] == destination
                project = signac.get_project(root=self.project.root_directory())
                assert project._config["schema_version"] == destination
        assert self.project._config["schema_version"] == "1"
        assert "OK" in err.getvalue()
        assert "0 to 1" in err.getvalue()

    def test_no_migration(self):
        # This unit test should fail as long as there are no schema migrations
        # implemented within the signac.contrib.migration package.
        #
        # Once migrations are implemented:
        #
        # 1. Ensure to enable the 'migrate' sub-command within the __main__ module.
        # 2. Either update or remove this unit test.
        from signac.contrib.migration import _collect_migrations

        migrations = list(_collect_migrations(self.project))
        assert len(migrations) == 0


class TestProjectPickling(TestProjectBase):
    def test_pickle_project_empty(self):
        blob = pickle.dumps(self.project)
        assert pickle.loads(blob) == self.project

    def test_pickle_project_with_jobs(self):
        for i in range(3):
            self.project.open_job(
                dict(a=i, b=dict(c=i), d=list(range(i, i + 3)))
            ).init()
        blob = pickle.dumps(self.project)
        assert pickle.loads(blob) == self.project

    def test_pickle_jobs_directly(self):
        for i in range(3):
            self.project.open_job(
                dict(a=i, b=dict(c=i), d=list(range(i, i + 3)))
            ).init()
        for job in self.project:
            assert pickle.loads(pickle.dumps(job)) == job


class TestTestingProjectInitialization(TestProjectBase):

    # Sanity check on all different combinations of inputs
    def test_input_args(self):
        for nested, listed, het in itertools.product([True, False], repeat=3):
            with self.project.temporary_project() as tmp_project:
                jobs = signac.testing.init_jobs(
                    tmp_project, nested=nested, listed=listed, heterogeneous=het
                )
                assert len(tmp_project) > 0
                assert len(tmp_project) == len(jobs)
                # check that call does not fail:
                tmp_project.detect_schema()


class TestProjectStoreBase(test_h5store.TestH5StoreBase):

    project_class = signac.Project

    @pytest.fixture(autouse=True)
    def setUp_base_h5Store(self, request):
        self._tmp_dir = TemporaryDirectory(prefix="signac_")
        request.addfinalizer(self._tmp_dir.cleanup)
        self._tmp_pr = os.path.join(self._tmp_dir.name, "pr")
        self._tmp_wd = os.path.join(self._tmp_dir.name, "wd")
        os.mkdir(self._tmp_pr)
        self.config = signac.common.config.load_config()
        self.project = self.project_class.init_project(
            name="testing_test_project", root=self._tmp_pr, workspace=self._tmp_wd
        )

        warnings.filterwarnings("ignore", category=DeprecationWarning, module="signac")
        self._fn_store = os.path.join(self._tmp_dir.name, "signac_data.h5")
        self._fn_store_other = os.path.join(self._tmp_dir.name, "other.h5")

    def get_h5store(self):
        return self.project.data

    @contextmanager
    def open_h5store(self, **kwargs):
        with self.get_h5store().open(**kwargs) as h5s:
            yield h5s

    def get_other_h5store(self):
        return self.project.stores["other"]

    @contextmanager
    def open_other_h5store(self, **kwargs):
        with self.get_other_h5store().open(**kwargs) as h5s:
            yield h5s


class TestProjectStore(TestProjectStoreBase, test_h5store.TestH5Store):

    """
    This test opens multiple instances of H5Store, but
    the project data interface opens one instance of H5Store.
    This test will (and should) fail using the project data interface.
    """

    def test_assign_valid_types_within_same_file(self):
        pass


class TestProjectStoreOpen(TestProjectStoreBase, test_h5store.TestH5StoreOpen):

    """
    This test opens multiple instances of H5Store, but
    the project data interface opens one instance of H5Store.
    This test will (and should) fail using the project data interface.
    """

    def test_open_write_and_read_only(self):
        pass


class TestProjectStoreNestedData(TestProjectStore, test_h5store.TestH5StoreNestedData):
    pass


class TestProjectStoreBytes(TestProjectStore, test_h5store.TestH5StoreBytesData):
    pass


class TestProjectStoreClosed(TestProjectStore, test_h5store.TestH5StoreClosed):
    pass


class TestProjectStoreNestedDataClosed(
    TestProjectStoreNestedData, test_h5store.TestH5StoreNestedDataClosed
):
    pass


class TestProjectStorePandasData(TestProjectStore, test_h5store.TestH5StorePandasData):
    pass


class TestProjectStoreNestedPandasData(
    TestProjectStorePandasData, test_h5store.TestH5StoreNestedPandasData
):
    pass


class TestProjectStoreMultiThreading(
    TestProjectStoreBase, test_h5store.TestH5StoreMultiThreading
):
    pass


class TestProjectStoreMultiProcessing(
    TestProjectStoreBase, test_h5store.TestH5StoreMultiProcessing
):

    """
    These tests open multiple instances of H5Store, but
    the project data interface opens one instance of H5Store.
    Theses tests will (and should) fail using the project data interface.
    """

    @contextmanager
    def open_h5store(self, **kwargs):
        with signac.H5Store(self.project.fn("signac_data.h5")) as h5:
            yield h5

    def test_single_writer_multiple_reader_same_instance(self):
        pass

    def test_multiple_reader_different_process_no_swmr(self):
        pass

    def test_single_writer_multiple_reader_different_process_no_swmr(self):
        pass

    def test_single_writer_multiple_reader_different_process_swmr(self):
        pass


class TestProjectStorePerformance(
    TestProjectStoreBase, test_h5store.TestH5StorePerformance
):
    @pytest.fixture
    def setUp(self, setUp_base_h5Store):
        value = TestProjectStorePerformance.get_testdata(self)
        times = numpy.zeros(200)
        for i in range(len(times)):
            start = time()
            with h5py.File(self._fn_store, mode="a") as h5file:
                if i:
                    del h5file["_basegroup"]
                h5file.create_group("_basegroup").create_dataset(
                    "_baseline", data=value, shape=None
                )
            times[i] = time() - start
        self.baseline_time = times


class TestProjectStorePerformanceNestedData(
    TestProjectStorePerformance, test_h5store.TestH5StorePerformance
):
    pass<|MERGE_RESOLUTION|>--- conflicted
+++ resolved
@@ -291,41 +291,27 @@
     def test_find_job_ids(self):
         statepoints = [{"a": i} for i in range(5)]
         for sp in statepoints:
-<<<<<<< HEAD
-            self.project.open_job(sp).document['b'] = sp['a']
-        assert len(statepoints) == len(list(self.project.find_job_ids()))
-        assert 1 == len(list(self.project.find_job_ids({'a': 0})))
-        assert 0 == len(list(self.project.find_job_ids({'a': 5})))
-        assert 1 == len(list(self.project.find_job_ids({'sp.a': 0})))
-        assert 0 == len(list(self.project.find_job_ids({'sp.a': 5})))
-        assert 1 == len(list(self.project.find_job_ids(doc_filter={'b': 0})))
-        assert 0 == len(list(self.project.find_job_ids(doc_filter={'b': 5})))
-        assert 1 == len(list(self.project.find_job_ids({'doc.b': 0})))
-        assert 0 == len(list(self.project.find_job_ids({'doc.b': 5})))
-        assert 1 == len(list(self.project.find_job_ids({'a': 0, 'doc.b': 0})))
-        assert 1 == len(list(self.project.find_job_ids({'sp.a': 0, 'doc.b': 0})))
-        assert 0 == len(list(self.project.find_job_ids({'sp.a': 0, 'doc.b': 5})))
-        assert 0 == len(list(self.project.find_job_ids({'sp.a': 5, 'doc.b': 0})))
-        assert 0 == len(list(self.project.find_job_ids({'sp.a': 5, 'doc.b': 5})))
-        for job_id in self.project.find_job_ids():
-            assert self.project.open_job(id=job_id).get_id() == job_id
-        index = list(self.project.index())
-        for job_id in self.project.find_job_ids(index=index):
-            assert self.project.open_job(id=job_id).get_id() == job_id
-=======
             self.project.open_job(sp).document["b"] = sp["a"]
->>>>>>> 258ba5ea
         with pytest.deprecated_call():
             assert len(statepoints) == len(list(self.project.find_job_ids()))
             assert 1 == len(list(self.project.find_job_ids({"a": 0})))
             assert 0 == len(list(self.project.find_job_ids({"a": 5})))
+            assert 1 == len(list(self.project.find_job_ids({"sp.a": 0})))
+            assert 0 == len(list(self.project.find_job_ids({"sp.a": 5})))
             assert 1 == len(list(self.project.find_job_ids(doc_filter={"b": 0})))
             assert 0 == len(list(self.project.find_job_ids(doc_filter={"b": 5})))
+            assert 1 == len(list(self.project.find_job_ids({"doc.b": 0})))
+            assert 0 == len(list(self.project.find_job_ids({"doc.b": 5})))
+            assert 1 == len(list(self.project.find_job_ids({"a": 0, "doc.b": 0})))
+            assert 1 == len(list(self.project.find_job_ids({"sp.a": 0, "doc.b": 0})))
+            assert 0 == len(list(self.project.find_job_ids({"sp.a": 0, "doc.b": 5})))
+            assert 0 == len(list(self.project.find_job_ids({"sp.a": 5, "doc.b": 0})))
+            assert 0 == len(list(self.project.find_job_ids({"sp.a": 5, "doc.b": 5})))
             for job_id in self.project.find_job_ids():
-                assert self.project.open_job(id=job_id).id == job_id
+                assert self.project.open_job(id=job_id).get_id() == job_id
             index = list(self.project.index())
             for job_id in self.project.find_job_ids(index=index):
-                assert self.project.open_job(id=job_id).id == job_id
+                assert self.project.open_job(id=job_id).get_id() == job_id
 
     def test_find_jobs(self):
         statepoints = [{"a": i} for i in range(5)]
@@ -333,12 +319,10 @@
             self.project.open_job(sp).document["test"] = True
         assert len(self.project) == len(self.project.find_jobs())
         assert len(self.project) == len(self.project.find_jobs({}))
-<<<<<<< HEAD
-        assert 1 == len(list(self.project.find_jobs({'a': 0})))
-        assert 0 == len(list(self.project.find_jobs({'a': 5})))
-        assert 1 == len(list(self.project.find_jobs({'sp.a': 0})))
-        assert 0 == len(list(self.project.find_jobs({'sp.a': 5})))
-=======
+        assert 1 == len(list(self.project.find_jobs({"a": 0})))
+        assert 0 == len(list(self.project.find_jobs({"a": 5})))
+        assert 1 == len(list(self.project.find_jobs({"sp.a": 0})))
+        assert 0 == len(list(self.project.find_jobs({"sp.a": 5})))
         assert 1 == len(list(self.project.find_jobs({"a": 0})))
         assert 0 == len(list(self.project.find_jobs({"a": 5})))
 
@@ -358,7 +342,6 @@
         cursor_doc = self.project.find_jobs(doc_filter={"test": True})
         for sp in statepoints:
             assert self.project.open_job(sp) in cursor_doc
->>>>>>> 258ba5ea
 
     def test_find_jobs_next(self):
         statepoints = [{"a": i} for i in range(5)]
@@ -387,117 +370,92 @@
             assert len(self.project.find_jobs(q)) == num
 
         for i in range(10):
-<<<<<<< HEAD
-            job = self.project.open_job({'a': i, 'b': {'c': i}}).init()
+            job = self.project.open_job({"a": i, "b": {"c": i}}).init()
             job.doc.d = i
         assert len(self.project) == 10
         with pytest.raises(ValueError):
-            list(self.project.find_jobs({'$and': {'foo': 'bar'}}))
+            list(self.project.find_jobs({"$and": {"foo": "bar"}}))
 
         # implicit sp.-prefix
-        assert_result_len({'$and': [{}, {'a': 0}]}, 1)
-        assert_result_len({'$or': [{}, {'a': 0}]}, len(self.project))
-        assert len(self.project) == 10
-        with pytest.raises(ValueError):
-            list(self.project.find_jobs({'$and': {'foo': 'bar'}}))
-        assert_result_len({'$and': [{}, {'a': 0}]}, 1)
-        assert_result_len({'$or': [{}, {'a': 0}]}, len(self.project))
-        assert_result_len({'$and': [{'a': 0}, {'a': 1}]}, 0)
-        assert_result_len({'$or': [{'a': 0}, {'a': 1}]}, 2)
-        assert_result_len({'$and': [{'$and': [{'a': 0}, {'a': 1}]}]}, 0)
-        assert_result_len({'$and': [{'$or': [{'a': 0}, {'a': 1}]}]}, 2)
-        assert_result_len({'$or': [{'$or': [{'a': 0}, {'a': 1}]}]}, 2)
-        assert_result_len({'$or': [{'$and': [{'a': 0}, {'a': 1}]}]}, 0)
-        assert_result_len({'$and': [{}, {'b': {'c': 0}}]}, 1)
-        assert_result_len({'$or': [{}, {'b': {'c': 0}}]}, len(self.project))
-        assert_result_len({'$and': [{'b': {'c': 0}}, {'b': {'c': 1}}]}, 0)
-        assert_result_len({'$or': [{'b': {'c': 0}}, {'b': {'c': 1}}]}, 2)
-        assert_result_len({'$and': [{'$and': [{'b': {'c': 0}}, {'b': {'c': 1}}]}]}, 0)
-        assert_result_len({'$and': [{'$or': [{'b': {'c': 0}}, {'b': {'c': 1}}]}]}, 2)
-        assert_result_len({'$or': [{'$or': [{'b': {'c': 0}}, {'b': {'c': 1}}]}]}, 2)
-        assert_result_len({'$or': [{'$and': [{'b': {'c': 0}}, {'b': {'c': 1}}]}]}, 0)
-
-        # # explicit sp.-prefix
-        assert_result_len({'$and': [{}, {'sp.a': 0}]}, 1)
-        assert_result_len({'$or': [{}, {'sp.a': 0}]}, len(self.project))
-        assert_result_len({'$and': [{'sp.a': 0}, {'sp.a': 1}]}, 0)
-        assert_result_len({'$or': [{'sp.a': 0}, {'sp.a': 1}]}, 2)
-        assert_result_len({'$and': [{'$and': [{'sp.a': 0}, {'sp.a': 1}]}]}, 0)
-        assert_result_len({'$and': [{'$or': [{'sp.a': 0}, {'sp.a': 1}]}]}, 2)
-        assert_result_len({'$or': [{'$or': [{'sp.a': 0}, {'sp.a': 1}]}]}, 2)
-        assert_result_len({'$or': [{'$and': [{'sp.a': 0}, {'sp.a': 1}]}]}, 0)
-        assert_result_len({'$and': [{}, {'sp.b': {'c': 0}}]}, 1)
-        assert_result_len({'$and': [{}, {'sp.b.c': 0}]}, 1)
-        assert_result_len({'$or': [{}, {'sp.b': {'c': 0}}]}, len(self.project))
-        assert_result_len({'$or': [{}, {'sp.b.c': 0}]}, len(self.project))
-        assert_result_len({'$and': [{'sp.b': {'c': 0}}, {'sp.b': {'c': 1}}]}, 0)
-        assert_result_len({'$and': [{'sp.b': {'c': 0}}, {'sp.b.c': 1}]}, 0)
-        assert_result_len({'$or': [{'sp.b': {'c': 0}}, {'sp.b': {'c': 1}}]}, 2)
-        assert_result_len({'$or': [{'sp.b': {'c': 0}}, {'sp.b.c': 1}]}, 2)
-        assert_result_len({'$and': [{'$and': [{'sp.b': {'c': 0}}, {'sp.b': {'c': 1}}]}]}, 0)
-        assert_result_len({'$and': [{'$and': [{'sp.b.c': 0}, {'sp.b.c': 1}]}]}, 0)
-        assert_result_len({'$and': [{'$or': [{'sp.b': {'c': 0}}, {'sp.b': {'c': 1}}]}]}, 2)
-        assert_result_len({'$and': [{'$or': [{'sp.b.c': 0}, {'sp.b.c': 1}]}]}, 2)
-        assert_result_len({'$or': [{'$or': [{'sp.b': {'c': 0}}, {'sp.b': {'c': 1}}]}]}, 2)
-        assert_result_len({'$or': [{'$or': [{'sp.b.c': 0}, {'sp.b.c': 1}]}]}, 2)
-        assert_result_len({'$or': [{'$and': [{'sp.b': {'c': 0}}, {'sp.b': {'c': 1}}]}]}, 0)
-        assert_result_len({'$or': [{'$and': [{'sp.b.c': 0}, {'sp.b.c': 1}]}]}, 0)
-
-        # Mixed filters
-
-        assert_result_len({'$and': [{'sp': {'a': 0}}, {'doc': {'d': 0}}]}, 1)
-        assert_result_len({'$and': [{'$and': [{'sp': {'a': 0}}, {'doc': {'d': 0}}]}]}, 1)
-        assert_result_len({'$or': [{'sp': {'a': 0}}, {'doc': {'d': 0}}]}, 1)
-        assert_result_len({'$or': [{'$and': [{'sp': {'a': 0}}, {'doc': {'d': 0}}]}]}, 1)
-        assert_result_len({'$and': [{'sp': {'a': 0}}, {'doc': {'d': 1}}]}, 0)
-        assert_result_len({'$and': [{'$and': [{'sp': {'a': 0}}, {'doc': {'d': 1}}]}]}, 0)
-        assert_result_len({'$or': [{'sp': {'a': 0}}, {'doc': {'d': 1}}]}, 2)
-
-        assert_result_len({'$and': [{'sp.a': 0}, {'doc': {'d': 0}}]}, 1)
-        assert_result_len({'$or': [{'sp.a': 0}, {'doc': {'d': 0}}]}, 1)
-        assert_result_len({'$and': [{'sp.a': 0}, {'doc': {'d': 1}}]}, 0)
-        assert_result_len({'$or': [{'sp.a': 0}, {'doc': {'d': 1}}]}, 2)
-
-        assert_result_len({'$and': [{'sp.a': 0}, {'doc.d': 0}]}, 1)
-        assert_result_len({'$or': [{'sp.a': 0}, {'doc.d': 0}]}, 1)
-        assert_result_len({'$and': [{'sp.a': 0}, {'doc.d': 1}]}, 0)
-        assert_result_len({'$or': [{'sp.a': 0}, {'doc.d': 1}]}, 2)
-=======
-            self.project.open_job({"a": i, "b": {"c": i}}).init()
+        assert_result_len({"$and": [{}, {"a": 0}]}, 1)
+        assert_result_len({"$or": [{}, {"a": 0}]}, len(self.project))
         assert len(self.project) == 10
         with pytest.raises(ValueError):
             list(self.project.find_jobs({"$and": {"foo": "bar"}}))
-        assert len(self.project.find_jobs({"$and": [{}, {"a": 0}]})) == 1
-        assert len(self.project.find_jobs({"$or": [{}, {"a": 0}]})) == len(self.project)
-        q = {"$and": [{"a": 0}, {"a": 1}]}
-        assert len(self.project.find_jobs(q)) == 0
-        q = {"$or": [{"a": 0}, {"a": 1}]}
-        assert len(self.project.find_jobs(q)) == 2
-        q = {"$and": [{"$and": [{"a": 0}, {"a": 1}]}]}
-        assert len(self.project.find_jobs(q)) == 0
-        q = {"$and": [{"$or": [{"a": 0}, {"a": 1}]}]}
-        assert len(self.project.find_jobs(q)) == 2
-        q = {"$or": [{"$or": [{"a": 0}, {"a": 1}]}]}
-        assert len(self.project.find_jobs(q)) == 2
-        q = {"$or": [{"$and": [{"a": 0}, {"a": 1}]}]}
-        assert len(self.project.find_jobs(q)) == 0
-        assert len(self.project.find_jobs({"$and": [{}, {"b": {"c": 0}}]})) == 1
-        assert len(self.project.find_jobs({"$or": [{}, {"b": {"c": 0}}]})) == len(
-            self.project
-        )
-        q = {"$and": [{"b": {"c": 0}}, {"b": {"c": 1}}]}
-        assert len(self.project.find_jobs(q)) == 0
-        q = {"$or": [{"b": {"c": 0}}, {"b": {"c": 1}}]}
-        assert len(self.project.find_jobs(q)) == 2
-        q = {"$and": [{"$and": [{"b": {"c": 0}}, {"b": {"c": 1}}]}]}
-        assert len(self.project.find_jobs(q)) == 0
-        q = {"$and": [{"$or": [{"b": {"c": 0}}, {"b": {"c": 1}}]}]}
-        assert len(self.project.find_jobs(q)) == 2
-        q = {"$or": [{"$or": [{"b": {"c": 0}}, {"b": {"c": 1}}]}]}
-        assert len(self.project.find_jobs(q)) == 2
-        q = {"$or": [{"$and": [{"b": {"c": 0}}, {"b": {"c": 1}}]}]}
-        assert len(self.project.find_jobs(q)) == 0
->>>>>>> 258ba5ea
+        assert_result_len({"$and": [{}, {"a": 0}]}, 1)
+        assert_result_len({"$or": [{}, {"a": 0}]}, len(self.project))
+        assert_result_len({"$and": [{"a": 0}, {"a": 1}]}, 0)
+        assert_result_len({"$or": [{"a": 0}, {"a": 1}]}, 2)
+        assert_result_len({"$and": [{"$and": [{"a": 0}, {"a": 1}]}]}, 0)
+        assert_result_len({"$and": [{"$or": [{"a": 0}, {"a": 1}]}]}, 2)
+        assert_result_len({"$or": [{"$or": [{"a": 0}, {"a": 1}]}]}, 2)
+        assert_result_len({"$or": [{"$and": [{"a": 0}, {"a": 1}]}]}, 0)
+        assert_result_len({"$and": [{}, {"b": {"c": 0}}]}, 1)
+        assert_result_len({"$or": [{}, {"b": {"c": 0}}]}, len(self.project))
+        assert_result_len({"$and": [{"b": {"c": 0}}, {"b": {"c": 1}}]}, 0)
+        assert_result_len({"$or": [{"b": {"c": 0}}, {"b": {"c": 1}}]}, 2)
+        assert_result_len({"$and": [{"$and": [{"b": {"c": 0}}, {"b": {"c": 1}}]}]}, 0)
+        assert_result_len({"$and": [{"$or": [{"b": {"c": 0}}, {"b": {"c": 1}}]}]}, 2)
+        assert_result_len({"$or": [{"$or": [{"b": {"c": 0}}, {"b": {"c": 1}}]}]}, 2)
+        assert_result_len({"$or": [{"$and": [{"b": {"c": 0}}, {"b": {"c": 1}}]}]}, 0)
+
+        # # explicit sp.-prefix
+        assert_result_len({"$and": [{}, {"sp.a": 0}]}, 1)
+        assert_result_len({"$or": [{}, {"sp.a": 0}]}, len(self.project))
+        assert_result_len({"$and": [{"sp.a": 0}, {"sp.a": 1}]}, 0)
+        assert_result_len({"$or": [{"sp.a": 0}, {"sp.a": 1}]}, 2)
+        assert_result_len({"$and": [{"$and": [{"sp.a": 0}, {"sp.a": 1}]}]}, 0)
+        assert_result_len({"$and": [{"$or": [{"sp.a": 0}, {"sp.a": 1}]}]}, 2)
+        assert_result_len({"$or": [{"$or": [{"sp.a": 0}, {"sp.a": 1}]}]}, 2)
+        assert_result_len({"$or": [{"$and": [{"sp.a": 0}, {"sp.a": 1}]}]}, 0)
+        assert_result_len({"$and": [{}, {"sp.b": {"c": 0}}]}, 1)
+        assert_result_len({"$and": [{}, {"sp.b.c": 0}]}, 1)
+        assert_result_len({"$or": [{}, {"sp.b": {"c": 0}}]}, len(self.project))
+        assert_result_len({"$or": [{}, {"sp.b.c": 0}]}, len(self.project))
+        assert_result_len({"$and": [{"sp.b": {"c": 0}}, {"sp.b": {"c": 1}}]}, 0)
+        assert_result_len({"$and": [{"sp.b": {"c": 0}}, {"sp.b.c": 1}]}, 0)
+        assert_result_len({"$or": [{"sp.b": {"c": 0}}, {"sp.b": {"c": 1}}]}, 2)
+        assert_result_len({"$or": [{"sp.b": {"c": 0}}, {"sp.b.c": 1}]}, 2)
+        assert_result_len(
+            {"$and": [{"$and": [{"sp.b": {"c": 0}}, {"sp.b": {"c": 1}}]}]}, 0
+        )
+        assert_result_len({"$and": [{"$and": [{"sp.b.c": 0}, {"sp.b.c": 1}]}]}, 0)
+        assert_result_len(
+            {"$and": [{"$or": [{"sp.b": {"c": 0}}, {"sp.b": {"c": 1}}]}]}, 2
+        )
+        assert_result_len({"$and": [{"$or": [{"sp.b.c": 0}, {"sp.b.c": 1}]}]}, 2)
+        assert_result_len(
+            {"$or": [{"$or": [{"sp.b": {"c": 0}}, {"sp.b": {"c": 1}}]}]}, 2
+        )
+        assert_result_len({"$or": [{"$or": [{"sp.b.c": 0}, {"sp.b.c": 1}]}]}, 2)
+        assert_result_len(
+            {"$or": [{"$and": [{"sp.b": {"c": 0}}, {"sp.b": {"c": 1}}]}]}, 0
+        )
+        assert_result_len({"$or": [{"$and": [{"sp.b.c": 0}, {"sp.b.c": 1}]}]}, 0)
+
+        # Mixed filters
+
+        assert_result_len({"$and": [{"sp": {"a": 0}}, {"doc": {"d": 0}}]}, 1)
+        assert_result_len(
+            {"$and": [{"$and": [{"sp": {"a": 0}}, {"doc": {"d": 0}}]}]}, 1
+        )
+        assert_result_len({"$or": [{"sp": {"a": 0}}, {"doc": {"d": 0}}]}, 1)
+        assert_result_len({"$or": [{"$and": [{"sp": {"a": 0}}, {"doc": {"d": 0}}]}]}, 1)
+        assert_result_len({"$and": [{"sp": {"a": 0}}, {"doc": {"d": 1}}]}, 0)
+        assert_result_len(
+            {"$and": [{"$and": [{"sp": {"a": 0}}, {"doc": {"d": 1}}]}]}, 0
+        )
+        assert_result_len({"$or": [{"sp": {"a": 0}}, {"doc": {"d": 1}}]}, 2)
+
+        assert_result_len({"$and": [{"sp.a": 0}, {"doc": {"d": 0}}]}, 1)
+        assert_result_len({"$or": [{"sp.a": 0}, {"doc": {"d": 0}}]}, 1)
+        assert_result_len({"$and": [{"sp.a": 0}, {"doc": {"d": 1}}]}, 0)
+        assert_result_len({"$or": [{"sp.a": 0}, {"doc": {"d": 1}}]}, 2)
+
+        assert_result_len({"$and": [{"sp.a": 0}, {"doc.d": 0}]}, 1)
+        assert_result_len({"$or": [{"sp.a": 0}, {"doc.d": 0}]}, 1)
+        assert_result_len({"$and": [{"sp.a": 0}, {"doc.d": 1}]}, 0)
+        assert_result_len({"$or": [{"sp.a": 0}, {"doc.d": 1}]}, 2)
 
     def test_num_jobs(self):
         statepoints = [{"a": i} for i in range(5)]
@@ -984,11 +942,7 @@
 
         def get_doc(i):
             i += 1
-            return {
-                'a': i,
-                'b': i % 2,
-                'c': i % 3
-            }
+            return {"a": i, "b": i % 2, "c": i % 3}
 
         for i in range(12):
             job = self.project.open_job(get_sp(i)).init()
@@ -1027,58 +981,53 @@
                 assert str(job) == k
         assert group_count == len(list(self.project.find_jobs()))
 
-<<<<<<< HEAD
         # using sp.key and doc.key
-        for k, g in self.project.groupby('sp.a'):
+        for k, g in self.project.groupby("sp.a"):
             assert len(list(g)) == 1
             for job in list(g):
-                assert job.sp['a'] == k
-
-        assert len(list(self.project.groupby('d'))) == 0
-        for k, g in self.project.groupby('sp.d', default=-1):
+                assert job.sp["a"] == k
+
+        assert len(list(self.project.groupby("d"))) == 0
+        for k, g in self.project.groupby("sp.d", default=-1):
             assert k == -1
             assert len(list(g)) == len(self.project)
 
-        for k, g in self.project.groupby(('sp.b', 'c')):
+        for k, g in self.project.groupby(("sp.b", "c")):
             assert len(list(g)) == 2
             for job in list(g):
-                assert job.sp['b'] == k[0]
-                assert job.sp['c'] == k[1]
-
-        for k, g in self.project.groupby('doc.a'):
+                assert job.sp["b"] == k[0]
+                assert job.sp["c"] == k[1]
+
+        for k, g in self.project.groupby("doc.a"):
             assert len(list(g)) == 1
             for job in list(g):
-                assert job.document['a'] == k
-
-        assert len(list(self.project.groupby('doc.d'))) == 0
-        for k, g in self.project.groupby('doc.d', default=-1):
+                assert job.document["a"] == k
+
+        assert len(list(self.project.groupby("doc.d"))) == 0
+        for k, g in self.project.groupby("doc.d", default=-1):
             assert k == -1
             assert len(list(g)) == len(self.project)
 
-        for k, g in self.project.groupby(('doc.b', 'doc.c')):
+        for k, g in self.project.groupby(("doc.b", "doc.c")):
             assert len(list(g)) == 2
             for job in list(g):
-                assert job.document['b'] == k[0]
-                assert job.document['c'] == k[1]
-
-        for k, g in self.project.groupby(('b', 'doc.c')):
+                assert job.document["b"] == k[0]
+                assert job.document["c"] == k[1]
+
+        for k, g in self.project.groupby(("b", "doc.c")):
             assert len(list(g)) == 2
             for job in list(g):
-                assert job.sp['b'] == k[0]
-                assert job.document['c'] == k[1]
-
-        for k, g in self.project.groupby(('sp.b', 'doc.c')):
+                assert job.sp["b"] == k[0]
+                assert job.document["c"] == k[1]
+
+        for k, g in self.project.groupby(("sp.b", "doc.c")):
             assert len(list(g)) == 2
             for job in list(g):
-                assert job.sp['b'] == k[0]
-                assert job.document['c'] == k[1]
-
-        self.project.open_job({'a': 20}).init()
-        for k, g in self.project.groupby('b'):
-=======
+                assert job.sp["b"] == k[0]
+                assert job.document["c"] == k[1]
+
         self.project.open_job({"a": 20}).init()
         for k, g in self.project.groupby("b"):
->>>>>>> 258ba5ea
             assert len(list(g)) == 6
             for job in list(g):
                 assert job.sp["b"] == k
@@ -1093,12 +1042,7 @@
             return {"a": i, "b": i % 2, "c": i % 3}
 
         for i in range(12):
-<<<<<<< HEAD
-            job = self.project.open_job({'i': i}).init()
-=======
-            job = self.project.open_job({"i": i})
-            job.init()
->>>>>>> 258ba5ea
+            job = self.project.open_job({"i": i}).init()
             job.document = get_doc(i)
 
         for k, g in self.project.groupbydoc("a"):
@@ -1740,6 +1684,7 @@
             assert len(str(self.project.find_jobs(filter_))) > 0
             assert len(repr(self.project.find_jobs(filter_))) > 0
             q = self.project.find_jobs(filter_)
+            print(q)
             assert eval(repr(q)) == q
             for use_pandas in (True, False):
                 type(self.project)._use_pandas_for_html_repr = use_pandas
@@ -2280,11 +2225,7 @@
 
 class UpdateCacheAfterInitJob(signac.contrib.job.Job):
     def init(self, *args, **kwargs):
-<<<<<<< HEAD
-        job = super(UpdateCacheAfterInitJob, self).init(*args, **kwargs)
-=======
-        super().init(*args, **kwargs)
->>>>>>> 258ba5ea
+        job = super().init(*args, **kwargs)
         self._project.update_cache()
         return job
 
