# Copyright (c) 2017 The Regents of the University of Michigan
# All rights reserved.
# This software is licensed under the BSD 3-Clause License.
import json
import os
import subprocess
import sys
from tempfile import TemporaryDirectory

import pytest

import signac
from signac.common import config

try:
    import pymongo  # noqa
except ImportError:
    PYMONGO = False
else:
    PYMONGO = True


# Skip linked view tests on Windows
WINDOWS = sys.platform == "win32"


class DummyFile:
    "We redirect sys stdout into this file during console tests."

    def __init__(self):
        self._x = ""

    def write(self, x):
        self._x += x

    def flush(self):
        pass

    def read(self):
        x = self._x
        self._x = ""
        return x


class ExitCodeError(RuntimeError):
    pass


class TestBasicShell:
    @pytest.fixture(autouse=True)
    def setUp(self, request):
        pythonpath = os.environ.get("PYTHONPATH")
        if pythonpath is None:
            pythonpath = [os.getcwd()]
        else:
            pythonpath = [os.getcwd()] + pythonpath.split(":")
        os.environ["PYTHONPATH"] = ":".join(pythonpath)
        self.tmpdir = TemporaryDirectory(prefix="signac_")
        request.addfinalizer(self.tmpdir.cleanup)
        self.cwd = os.getcwd()
        os.chdir(self.tmpdir.name)
        request.addfinalizer(self.return_to_cwd)

    def return_to_cwd(self):
        os.chdir(self.cwd)

    def call(self, command, input=None, shell=False, error=False, raise_error=True):
        p = subprocess.Popen(
            command,
            stdin=subprocess.PIPE,
            stdout=subprocess.PIPE,
            stderr=subprocess.PIPE,
            shell=shell,
        )
        if input:
            p.stdin.write(input.encode())
        out, err = p.communicate()
        if p.returncode != 0 and raise_error:
            raise ExitCodeError(f"STDOUT='{out}' STDERR='{err}'")
        return err.decode() if error else out.decode()

    def test_print_usage(self):
        with pytest.raises(ExitCodeError):
            self.call("python -m signac".split())

        out = self.call("python -m signac".split(), raise_error=False)
        assert "usage:" in out

    def test_version(self):
        out = self.call("python -m signac --version".split())
        assert f"signac {signac.__version__}" in out

    def test_help(self):
        out = self.call("python -m signac --help".split())
        assert "positional arguments:" in out
        assert "optional arguments:" in out

    def test_init_project(self):
        self.call("python -m signac init my_project".split())
        assert str(signac.get_project()) == "my_project"

    def test_init_project_in_project_root(self):
        self.call("python -m signac init my_project".split())
        assert str(signac.get_project()) == "my_project"
        with pytest.raises(ExitCodeError):
            self.call("python -m signac init second_project".split())

    def test_project_id(self):
        self.call("python -m signac init my_project".split())
        assert str(signac.get_project()) == "my_project"
        assert self.call("python -m signac project".split()).strip() == "my_project"

    def test_project_workspace(self):
        self.call("python -m signac init my_project".split())
        assert str(signac.get_project()) == "my_project"
        assert os.path.realpath(
            self.call("python -m signac project --workspace".split()).strip()
        ) == os.path.realpath(os.path.join(self.tmpdir.name, "workspace"))

    def test_job_with_argument(self):
        self.call("python -m signac init my_project".split())
        assert (
            self.call(["python", "-m", "signac", "job", '{"a": 0}']).strip()
            == "9bfd29df07674bc4aa960cf661b5acd2"
        )

    def test_job_with_argument_workspace(self):
        self.call("python -m signac init my_project".split())
        wd_path = os.path.join(
            self.tmpdir.name, "workspace", "9bfd29df07674bc4aa960cf661b5acd2"
        )
        assert os.path.realpath(
            self.call(
                ["python", "-m", "signac", "job", "--workspace", '{"a": 0}']
            ).strip()
        ) == os.path.realpath(wd_path)

    def test_job_with_argument_create_workspace(self):
        self.call("python -m signac init my_project".split())
        wd_path = os.path.join(
            self.tmpdir.name, "workspace", "9bfd29df07674bc4aa960cf661b5acd2"
        )
        assert not os.path.isdir(wd_path)
        self.call(["python", "-m", "signac", "job", "--create", '{"a": 0}'])
        assert os.path.isdir(wd_path)

    def test_statepoint(self):
        self.call("python -m signac init my_project".split())
        self.call(["python", "-m", "signac", "job", "--create", '{"a": 0}'])
        project = signac.Project()
        assert len(project) == 1
        job = project.open_job({"a": 0})
        sp = self.call(f"python -m signac statepoint {job.id}".split())
        assert project.open_job(json.loads(sp)) == job
        assert len(project) == 1
        sp = self.call("python -m signac statepoint".split())
        assert project.open_job(json.loads(sp)) == job
        assert len(project) == 1
        sp = self.call("python -m signac statepoint --pretty".split())
        assert "{'a': 0}" in sp
        assert len(project) == 1

    # Index schema is changed
    @pytest.mark.xfail()
    def test_index(self):
        self.call("python -m signac init my_project".split())
        self.call("python -m signac project --access".split())
        project = signac.Project()
        project.open_job({"a": 0}).init()
        assert len(project) == 1
        with pytest.deprecated_call():
            assert len(list(project.index())) == 1
            assert len(list(signac.index())) == 1
        doc = json.loads(self.call("python -m signac index".split()))
        assert "statepoint" in doc
        assert doc["statepoint"] == {"a": 0}
        doc = json.loads(self.call("python -m signac project --index".split()))
        assert "statepoint" in doc
        assert doc["statepoint"] == {"a": 0}
        project.open_job({"a": 0}).document["b"] = 0
        doc = json.loads(self.call("python -m signac index".split()))
        assert "statepoint" in doc
        assert doc["statepoint"] == {"a": 0}
        assert "b" in doc
        assert doc["b"] == 0

    def test_document(self):
        self.call("python -m signac init my_project".split())
        project = signac.Project()
        job_a = project.open_job({"a": 0})
        job_a.init()
        assert len(project) == 1
        job_a.document["data"] = 4
        doc = json.loads(self.call("python -m signac document".split()))
        assert "data" in doc
        assert doc["data"] == 4
        doc = json.loads(self.call(f"python -m signac document {job_a.id}".split()))
        assert "data" in doc
        assert doc["data"] == 4
        out = self.call("python -m signac document --pretty".split())
        for key, value in doc.items():
            assert str(key) in out
            assert str(value) in out

    @pytest.mark.skipif(WINDOWS, reason="Symbolic links are unsupported on Windows.")
    def test_view_single(self):
        """Check whether command line views work for single job workspaces."""
        self.call("python -m signac init my_project".split())
        project = signac.Project()
        sps = [{"a": i} for i in range(1)]
        for sp in sps:
            project.open_job(sp).init()
        os.mkdir("view")
        self.call("python -m signac view".split())
        for sp in sps:
            assert os.path.isdir("view/job")
            assert os.path.realpath("view/job") == os.path.realpath(
                project.open_job(sp).workspace()
            )

    @pytest.mark.skipif(WINDOWS, reason="Symbolic links are unsupported on Windows.")
    def test_view(self):
        self.call("python -m signac init my_project".split())
        project = signac.Project()
        sps = [{"a": i} for i in range(3)]
        for sp in sps:
            project.open_job(sp).init()
        os.mkdir("view")
        self.call("python -m signac view".split())
        for sp in sps:
            assert os.path.isdir("view/a/{}".format(sp["a"]))
            assert os.path.isdir("view/a/{}/job".format(sp["a"]))
            assert os.path.realpath(
                "view/a/{}/job".format(sp["a"])
            ) == os.path.realpath(project.open_job(sp).workspace())

    def test_find(self):
        self.call("python -m signac init my_project".split())
        project = signac.Project()
        sps = [{"a": i} for i in range(3)]
        for sp in sps:
            project.open_job(sp).init()
        out = self.call("python -m signac find".split())
        job_ids = out.split(os.linesep)[:-1]
        assert set(job_ids) == {job.id for job in project.find_jobs()}
        assert (
            self.call("python -m signac find".split() + ['{"a": 0}']).strip()
            == next(iter(project.find_jobs({"a": 0}))).id
        )

        job = project.open_job({"a": 0})
        out = self.call("python -m signac find a 0 --sp".split()).strip()
        assert out.strip().split(os.linesep) == [str(job.id), str(job.statepoint())]
        out = self.call("python -m signac find a 0 --sp a".split()).strip()
        assert out.strip().split(os.linesep) == [str(job.id), str(job.statepoint())]
        out = self.call("python -m signac find a 0 --sp b".split()).strip()
        assert out.strip().split(os.linesep) == [str(job.id), "{}"]

        job.document["a"] = 2
        out = self.call("python -m signac find a 0 --doc".split()).strip()
        assert out.strip().split(os.linesep) == [str(job.id), str(job.document)]
        out = self.call("python -m signac find a 0 --doc a".split()).strip()
        assert out.strip().split(os.linesep) == [str(job.id), str(job.document)]
        out = self.call("python -m signac find a 0 --doc b".split()).strip()
        assert out.strip().split(os.linesep) == [str(job.id), "{}"]
        out = self.call("python -m signac find a 0 --show --one-line".split()).strip()
        assert str(job.id) in out
        assert '{"a": 0}' in out
        assert '{"a": 2}' in out

        # Test the doc_filter
        for job in project.find_jobs():
<<<<<<< HEAD
            job.document['a'] = job.statepoint()['a']
            job.document['b'] = job.statepoint()['a'] + 1

        with pytest.deprecated_call():
            for i in range(3):
                assert self.call('python -m signac find --doc-filter'.split() +
                                 ['{"a": ' + str(i) + '}']).strip() == \
                    list(project.find_job_ids(doc_filter={'a': i}))[0]
=======
            job.document["a"] = job.statepoint()["a"]

        for i in range(3):
            assert (
                self.call(
                    "python -m signac find --doc-filter".split()
                    + ['{"a": ' + str(i) + "}"]
                ).strip()
                == next(iter(project.find_jobs({"a": i}))).id
            )
>>>>>>> 258ba5ea

        with pytest.deprecated_call():
            for i in range(3):
                assert self.call('python -m signac find '.split() +
                                 ['{"doc.a": ' + str(i) + '}']).strip() == \
                    list(project.find_job_ids(doc_filter={'a': i}))[0]

        with pytest.deprecated_call():
            for i in range(1, 4):
                assert self.call('python -m signac find '.split() +
                                 ['{"doc.b": ' + str(i) + '}']).strip() == \
                    list(project.find_job_ids(doc_filter={'b': i}))[0]

    def test_diff(self):
        self.call("python -m signac init ProjectA".split())
        project = signac.Project()
        job_a = project.open_job({"a": 0, "b": 1})
        job_a.init()
        job_b = project.open_job({"a": 0, "b": 0})
        job_b.init()
        out = self.call(f"python -m signac diff {job_a.id} {job_b.id}".split())
        expected = [str(job_a.id), "{'b': 1}", str(job_b.id), "{'b': 0}"]
        outputs = out.strip().split(os.linesep)
        assert set(expected) == set(outputs)

    def test_clone(self):
        self.call("python -m signac init ProjectA".split())
        project_a = signac.Project()
        project_b = signac.init_project("ProjectB", os.path.join(self.tmpdir.name, "b"))
        job = project_a.open_job({"a": 0})
        job.init()
        assert len(project_a) == 1
        assert len(project_b) == 0

        self.call(
            "python -m signac clone {} {}".format(
                os.path.join(self.tmpdir.name, "b"), job.id
            ).split()
        )
        assert len(project_a) == 1
        assert job in project_a
        assert len(project_b) == 1
        assert job in project_b

        # cloning a job that exist at both source and destination
        err = self.call(
            "python -m signac clone {} {}".format(
                os.path.join(self.tmpdir.name, "b"), job.id
            ).split(),
            error=True,
        )
        assert "Destination already exists" in err
        assert len(project_a) == 1
        assert job in project_a
        assert len(project_b) == 1
        assert job in project_b

        # checking for id that does not exit at source
        with pytest.raises(ExitCodeError):
            self.call(
                "python -m signac clone {} 9bfd29df07674bc5".format(
                    os.path.join(self.tmpdir.name, "b")
                ).split()
            )
        assert len(project_a) == 1
        assert len(project_b) == 1

    def test_move(self):
        self.call("python -m signac init ProjectA".split())
        project_a = signac.Project()
        project_b = signac.init_project("ProjectB", os.path.join(self.tmpdir.name, "b"))
        job = project_a.open_job({"a": 0})
        job.init()
        assert len(project_a) == 1
        assert len(project_b) == 0

        self.call(
            "python -m signac move {} {}".format(
                os.path.join(self.tmpdir.name, "b"), job.id
            ).split()
        )
        assert len(project_a) == 0
        assert job not in project_a
        assert len(project_b) == 1
        assert job in project_b

        # moving a job that already exists at destination
        project_a.open_job({"a": 0}).init()
        err = self.call(
            "python -m signac move {} {}".format(
                os.path.join(self.tmpdir.name, "b"), job.id
            ).split(),
            error=True,
        )
        assert "Destination already exists" in err
        assert len(project_a) == 1
        assert job in project_a
        assert len(project_b) == 1
        assert job in project_b

        # moving a job that does not exits
        with pytest.raises(ExitCodeError):
            self.call(
                "python -m signac move {} 9bfd29df07674bc5".format(
                    os.path.join(self.tmpdir.name, "b")
                ).split()
            )
        assert len(project_a) == 1
        assert len(project_b) == 1

    def test_remove(self):
        self.call("python -m signac init my_project".split())
        project = signac.Project()
        sps = [{"a": i} for i in range(3)]
        for sp in sps:
            project.open_job(sp).init()
        job_to_remove = project.open_job({"a": 1})
        job_to_remove.doc.a = 0
        assert job_to_remove in project
        assert job_to_remove.doc.a == 0
        assert len(job_to_remove.doc) == 1
        self.call(f"python -m signac rm --clear {job_to_remove.id}".split())
        assert job_to_remove in project
        assert len(job_to_remove.doc) == 0
        self.call(f"python -m signac -v rm {job_to_remove.id}".split())
        assert job_to_remove not in project

        # removing job that does not exist at source
        with pytest.raises(ExitCodeError):
            self.call(f"python -m signac -v rm {job_to_remove.id}".split())
        assert job_to_remove not in project

    def test_schema(self):
        self.call("python -m signac init my_project".split())
        project = signac.Project()
        for i in range(10):
            project.open_job(
                {
                    "a": i,
                    "b": {"b2": i},
                    "c": [i if i % 2 else None, 0, 0],
                    "d": [[i, 0, 0]],
                    "e": {"e2": [i, 0, 0]} if i % 2 else 0,  # heterogeneous!
                    "f": {"f2": [[i, 0, 0]]},
                }
            ).init()

        s = project.detect_schema()
        out = self.call("python -m signac schema".split())
        assert s.format() == out.strip().replace(os.linesep, "\n")

    def test_sync(self):
        project_b = signac.init_project("ProjectB", os.path.join(self.tmpdir.name, "b"))
        self.call("python -m signac init ProjectA".split())
        project_a = signac.Project()
        for i in range(4):
            project_a.open_job({"a": i}).init()
            project_b.open_job({"a": i}).init()
        job_src = project_b.open_job({"a": 0})
        job_dst = project_a.open_job({"a": 0})
        with job_src:
            with open("test", "w") as file:
                file.write("x")
        assert len(project_a) == 4
        assert len(project_b) == 4
        project_b.document["a"] = 0
        project_a.document["b"] = 0
        out = self.call(
            "python -m signac sync {} {} --stats --human-readable".format(
                os.path.join(self.tmpdir.name, "b"), self.tmpdir.name
            ).split()
        )
        assert "Number of files transferred: 1" in out
        assert len(project_a) == 4
        assert len(project_b) == 4
        assert "a" in project_a.document
        assert "a" in project_b.document
        assert "b" in project_a.document
        assert "b" not in project_b.document
        with job_dst:
            with open("test") as file:
                assert "x" == file.read()
        # invalid cases
        with pytest.raises(ExitCodeError):
            self.call(
                "python -m signac sync {} {} -s never -u".format(
                    os.path.join(self.tmpdir.name, "b"), self.tmpdir.name
                ).split()
            )
        with pytest.raises(ExitCodeError):
            self.call(
                "python -m signac sync {} {} -t".format(
                    os.path.join(self.tmpdir.name, "b"), self.tmpdir.name
                ).split()
            )

    def test_sync_merge(self):
        project_b = signac.init_project("ProjectB", os.path.join(self.tmpdir.name, "b"))
        self.call("python -m signac init ProjectA".split())
        project_a = signac.Project()
        for i in range(4):
            project_a.open_job({"a": i}).init()
            project_b.open_job({"a": i}).init()
        project_a.open_job({"c": 1}).init()
        project_b.open_job({"b": 1}).init()
        project_b.open_job({"a": 4}).init()
        assert len(project_a) == 5
        assert len(project_b) == 6

        # sync with projects having diffent schema
        with pytest.raises(ExitCodeError):
            self.call(
                "python -m signac sync {} {}".format(
                    os.path.join(self.tmpdir.name, "b"), self.tmpdir.name
                ).split()
            )
        assert len(project_a) == 5
        assert len(project_b) == 6

        self.call(
            "python -m signac sync {} {} --merge".format(
                os.path.join(self.tmpdir.name, "b"), self.tmpdir.name
            ).split()
        )
        assert len(project_a) == 7
        assert len(project_b) == 6

    def test_sync_document(self):
        self.call("python -m signac init ProjectA".split())
        project_a = signac.Project()
        project_b = signac.init_project("ProjectB", os.path.join(self.tmpdir.name, "b"))
        job_src = project_a.open_job({"a": 0})
        job_dst = project_b.open_job({"a": 0})

        def reset():
            job_src.document["a"] = 0
            job_src.document["nested"] = dict(a=1)
            job_dst.document["a"] = 1
            job_dst.document["nested"] = dict(a=2)

        # DocumentSyncConflict without any doc-strategy
        reset()
        assert job_dst.document != job_src.document
        with pytest.raises(ExitCodeError):
            self.call(
                "python -m signac sync {} {}".format(
                    os.path.join(self.tmpdir.name, "b"), self.tmpdir.name
                ).split()
            )
        assert job_dst.document != job_src.document
        # don't sync any key
        self.call(
            "python -m signac sync {} {} --no-key".format(
                os.path.join(self.tmpdir.name, "b"), self.tmpdir.name
            ).split()
        )
        assert job_dst.document != job_src.document
        assert job_dst.document["a"] != job_src.document["a"]
        assert job_dst.document["nested"] != job_src.document["nested"]
        # only sync a
        reset()
        self.call(
            "python -m signac sync {} {} --key a".format(
                os.path.join(self.tmpdir.name, "b"), self.tmpdir.name
            ).split()
        )
        assert job_dst.document != job_src.document
        assert job_dst.document["nested"] != job_src.document["nested"]
        assert job_dst.document["a"] == job_src.document["a"]
        # only sync nested
        reset()
        self.call(
            "python -m signac sync {} {} --key nested".format(
                os.path.join(self.tmpdir.name, "b"), self.tmpdir.name
            ).split()
        )
        assert job_dst.document != job_src.document
        assert job_dst.document["a"] != job_src.document["a"]
        assert job_dst.document["nested"] == job_src.document["nested"]
        # sync both
        reset()
        self.call(
            "python -m signac sync {} {} --all-key".format(
                os.path.join(self.tmpdir.name, "b"), self.tmpdir.name
            ).split()
        )
        assert job_dst.document == job_src.document
        assert job_dst.document["nested"] == job_src.document["nested"]
        assert job_dst.document["a"] == job_src.document["a"]
        # invalid input
        with pytest.raises(ExitCodeError):
            self.call(
                "python -m signac sync {} {} --all-key --no-key".format(
                    os.path.join(self.tmpdir.name, "b"), self.tmpdir.name
                ).split()
            )

    def test_sync_file(self):
        self.call("python -m signac init ProjectA".split())
        project_a = signac.Project()
        project_b = signac.init_project("ProjectB", os.path.join(self.tmpdir.name, "b"))
        job_src = project_a.open_job({"a": 0}).init()
        job_dst = project_b.open_job({"a": 0}).init()
        for i, job in enumerate([job_src, job_dst]):
            with open(job.fn("test"), "w") as file:
                file.write("x" * (i + 1))
        # FileSyncConflict
        with pytest.raises(ExitCodeError):
            self.call(
                "python -m signac sync {} {}".format(
                    os.path.join(self.tmpdir.name, "b"), self.tmpdir.name
                ).split()
            )
        self.call(
            "python -m signac sync {} {} --strategy never".format(
                os.path.join(self.tmpdir.name, "b"), self.tmpdir.name
            ).split()
        )
        with open(job_dst.fn("test")) as file:
            assert file.read() == "xx"

        with pytest.raises(ExitCodeError):
            self.call(
                "python -m signac sync {} {}".format(
                    os.path.join(self.tmpdir.name, "b"), self.tmpdir.name
                ).split()
            )
        self.call(
            "python -m signac sync {} {} --update".format(
                os.path.join(self.tmpdir.name, "b"), self.tmpdir.name
            ).split()
        )

    def test_export(self):
        self.call("python -m signac init my_project".split())
        project = signac.Project()
        prefix_data = os.path.join(self.tmpdir.name, "data")

        err = self.call(f"python -m signac export {prefix_data}".split(), error=True)
        assert "No jobs to export" in err

        for i in range(10):
            project.open_job({"a": i}).init()
        assert len(project) == 10
        self.call(f"python -m signac export {prefix_data}".split())
        assert len(project) == 10
        assert len(os.listdir(prefix_data)) == 1
        assert len(os.listdir(os.path.join(prefix_data, "a"))) == 10
        for i in range(10):
            assert os.path.isdir(os.path.join(prefix_data, "a", str(i)))

    def test_import(self):
        self.call("python -m signac init my_project".split())
        project = signac.Project()
        prefix_data = os.path.join(self.tmpdir.name, "data")

        err = self.call(
            f"python -m signac import {self.tmpdir.name}".split(), error=True
        )
        assert "Nothing to import." in err

        for i in range(10):
            project.open_job({"a": i}).init()
        jobs_before_export = {job.id for job in project.find_jobs()}
        assert len(project) == 10
        project.export_to(target=prefix_data, copytree=os.replace)
        assert len(project) == 0
        self.call(f"python -m signac import {prefix_data}".split())
        assert len(project) == 10
        assert {job.id for job in project.find_jobs()} == jobs_before_export

        # invalid combination
        with pytest.raises(ExitCodeError):
            self.call(
                f"python -m signac import {prefix_data} --sync-interactive --move".split()
            )

    def test_import_sync(self):
        project_b = signac.init_project("ProjectB", os.path.join(self.tmpdir.name, "b"))
        self.call("python -m signac init ProjectA".split())
        prefix_data = os.path.join(self.tmpdir.name, "data")
        project_a = signac.Project()
        for i in range(4):
            project_a.open_job({"a": i}).init()
            project_b.open_job({"a": i}).init()
        job_dst = project_a.open_job({"a": 0})
        job_src = project_b.open_job({"a": 0})
        job_src.document["a"] = 0
        project_b.export_to(prefix_data)
        err = self.call(f"python -m signac import {prefix_data}".split(), error=True)
        assert "Import failed" in err
        self.call(f"python -m signac import {prefix_data} --sync".split(), error=True)
        assert len(project_a) == 4
        assert "a" in job_dst.document
        assert job_dst.document["a"] == 0
        out = self.call(
            f"python -m signac import {prefix_data} --sync-interactive",
            "print(str(tmp_project), len(tmp_project)); exit()",
            shell=True,
        )
        assert "ProjectA" in out
        assert "4" in out

    def test_shell(self):
        self.call("python -m signac init my_project".split())
        project = signac.Project()
        out = self.call(
            "python -m signac shell",
            "print(str(project), job, len(list(jobs))); exit()",
            shell=True,
        )
        assert out.strip() == ">>> {} None {}".format(project, len(project))

        cmd = "python -m signac shell -c".split() + [
            "print(str(project), len(list(jobs)))"
        ]
        out = self.call(cmd)
        assert out.strip() == "{} {}".format(project, len(project))

    def test_shell_with_jobs(self):
        out = self.call("python -m signac shell", shell=True)
        assert "No project within this directory" in out

        self.call("python -m signac init my_project".split())
        project = signac.Project()
        for i in range(3):
            project.open_job(dict(a=i)).init()
        assert len(project)
        out = self.call(
            "python -m signac shell",
            "print(str(project), job, len(list(jobs))); exit()",
            shell=True,
        )
        assert out.strip() == ">>> {} None {}".format(project, len(project))

    def test_shell_with_jobs_and_selection(self):
        self.call("python -m signac init my_project".split())
        project = signac.Project()
        for i in range(3):
            project.open_job(dict(a=i)).init()
        assert len(project)
        python_command = "python -m signac shell -f a.{}gt 0".format(
            "$" if WINDOWS else r"\$"
        )
        out = self.call(
            python_command,
            "print(str(project), job, len(list(jobs))); exit()",
            shell=True,
        )
        n = len(project.find_jobs({"a": {"$gt": 0}}))
        assert out.strip() == f">>> {project} None {n}"

    def test_shell_with_jobs_and_selection_only_one_job(self):
        self.call("python -m signac init my_project".split())
        project = signac.Project()
        for i in range(3):
            project.open_job(dict(a=i)).init()
        assert len(project) == 3
        out = self.call(
            "python -m signac shell -f a 0",
            "print(str(project), job, len(list(jobs))); exit()",
            shell=True,
        )
        job = list(project.find_jobs({"a": 0}))[0]
        assert out.strip() == f">>> {project} {job} 1"

    def test_config_show(self):
        err = self.call(
            "python -m signac config --local show".split(), error=True
        ).strip()
        assert "Did not find a local configuration file" in err

        self.call("python -m signac init my_project".split())
        out = self.call("python -m signac config --local show".split()).strip()
        cfg = config.read_config_file("signac.rc")
        expected = config.Config(cfg).write()
        assert out.split(os.linesep) == expected

        out = self.call("python -m signac config show".split()).strip()
        cfg = config.load_config()
        expected = config.Config(cfg).write()
        assert out.split(os.linesep) == expected

        out = self.call("python -m signac config --global show".split()).strip()
        cfg = config.read_config_file(config.FN_CONFIG)
        expected = config.Config(cfg).write()
        assert out.split(os.linesep) == expected

    def test_config_set(self):
        self.call("python -m signac init my_project".split())
        self.call("python -m signac config set a b".split())
        cfg = self.call("python -m signac config --local show".split())
        assert "a" in cfg
        assert "a = b" in cfg

        self.call("python -m signac config --local set x.y z".split())
        cfg = self.call("python -m signac config --local show".split())
        assert "[x]" in cfg
        assert "y = z" in cfg

        self.call("python -m signac config --global set b c".split())
        cfg = self.call("python -m signac config --global show".split())
        assert "b" in cfg
        assert "b = c" in cfg.split(os.linesep)

        # setting password with config set should fail
        with pytest.raises(ExitCodeError):
            self.call("python -m signac config --global set a.password b".split())

    @pytest.mark.skipif(
        not PYMONGO, reason="pymongo is required for host configuration"
    )
    def test_config_host(self):
        self.call("python -m signac init my_project".split())
        self.call("python -m signac config --local host Mongo -u abc -p 123".split())
        cfg = self.call("python -m signac config --local show".split())
        assert "Mongo" in cfg
        assert "username = abc" in cfg
        assert "password = ***" in cfg

        self.call("python -m signac config --local host Mongo -u abcd".split())
        cfg = self.call("python -m signac config --local show".split())
        assert "Mongo" in cfg
        assert "username = abcd" in cfg
        assert "password = ***" in cfg

        out = self.call("python -m signac config --local host Mongo --show-pw".split())
        assert "123" in out

        self.call(
            "python -m signac config --local host Mongo --remove".split(), input="y"
        )
        cfg = self.call("python -m signac config --local show".split())
        assert "Mongo" not in cfg

    @pytest.mark.skipif(
        not PYMONGO, reason="pymongo is required for host configuration"
    )
    def test_config_verify(self):
        # no config file
        with pytest.raises(ExitCodeError):
            err = self.call(
                "python -m signac config --local verify".split(), error=True
            )
        err = self.call(
            "python -m signac config --local verify".split(),
            error=True,
            raise_error=False,
        )
        assert "Did not find a local configuration file" in err
        self.call("python -m signac init my_project".split())
        err = self.call("python -m signac config --local verify".split(), error=True)
        assert "Passed" in err

        self.call("python -m signac config --local host Mongo -u abc -p 123".split())
        err = self.call("python -m signac config --local verify".split(), error=True)
        assert "hosts.Mongo.password_config.[missing section]" in err

    def test_update_cache(self):
        self.call("python -m signac init ProjectA".split())
        project_a = signac.Project()
        assert not os.path.isfile(project_a.FN_CACHE)

        for i in range(4):
            project_a.open_job({"a": i}).init()
        err = self.call("python -m signac update-cache".split(), error=True)
        assert os.path.isfile(project_a.FN_CACHE)
        assert "Updated cache" in err

        err = self.call("python -m signac update-cache".split(), error=True)
        assert "Cache is up to date" in err<|MERGE_RESOLUTION|>--- conflicted
+++ resolved
@@ -270,17 +270,8 @@
 
         # Test the doc_filter
         for job in project.find_jobs():
-<<<<<<< HEAD
-            job.document['a'] = job.statepoint()['a']
-            job.document['b'] = job.statepoint()['a'] + 1
-
-        with pytest.deprecated_call():
-            for i in range(3):
-                assert self.call('python -m signac find --doc-filter'.split() +
-                                 ['{"a": ' + str(i) + '}']).strip() == \
-                    list(project.find_job_ids(doc_filter={'a': i}))[0]
-=======
             job.document["a"] = job.statepoint()["a"]
+            job.document["b"] = job.statepoint()["a"] + 1
 
         for i in range(3):
             assert (
@@ -290,19 +281,24 @@
                 ).strip()
                 == next(iter(project.find_jobs({"a": i}))).id
             )
->>>>>>> 258ba5ea
 
         with pytest.deprecated_call():
             for i in range(3):
-                assert self.call('python -m signac find '.split() +
-                                 ['{"doc.a": ' + str(i) + '}']).strip() == \
-                    list(project.find_job_ids(doc_filter={'a': i}))[0]
+                assert (
+                    self.call(
+                        "python -m signac find ".split() + ['{"doc.a": ' + str(i) + "}"]
+                    ).strip()
+                    == list(project.find_job_ids(doc_filter={"a": i}))[0]
+                )
 
         with pytest.deprecated_call():
             for i in range(1, 4):
-                assert self.call('python -m signac find '.split() +
-                                 ['{"doc.b": ' + str(i) + '}']).strip() == \
-                    list(project.find_job_ids(doc_filter={'b': i}))[0]
+                assert (
+                    self.call(
+                        "python -m signac find ".split() + ['{"doc.b": ' + str(i) + "}"]
+                    ).strip()
+                    == list(project.find_job_ids(doc_filter={"b": i}))[0]
+                )
 
     def test_diff(self):
         self.call("python -m signac init ProjectA".split())
